--- conflicted
+++ resolved
@@ -724,13 +724,7 @@
         user_custom_key_generate,
     )
 
-<<<<<<< HEAD
-        response[
-            "soft_budget"
-        ] = data.soft_budget  # include the user-input soft budget in the response
-=======
     verbose_proxy_logger.debug("entered /key/generate")
->>>>>>> 88a7b40f
 
     if user_custom_key_generate is not None:
         if asyncio.iscoroutinefunction(user_custom_key_generate):
