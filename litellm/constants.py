--- conflicted
+++ resolved
@@ -279,11 +279,8 @@
     "dashscope",
     "moonshot",
     "v0",
-<<<<<<< HEAD
     "morph",
-=======
     "lambda_ai",
->>>>>>> 41436fef
 ]
 
 LITELLM_EMBEDDING_PROVIDERS_SUPPORTING_INPUT_ARRAY_OF_TOKENS = [
@@ -413,11 +410,8 @@
     "https://dashscope-intl.aliyuncs.com/compatible-mode/v1",
     "https://api.moonshot.ai/v1",
     "https://api.v0.dev/v1",
-<<<<<<< HEAD
     "https://api.morphllm.com/v1",
-=======
     "https://api.lambda.ai/v1",
->>>>>>> 41436fef
 ]
 
 
@@ -456,11 +450,8 @@
     "dashscope",
     "moonshot",
     "v0",
-<<<<<<< HEAD
     "morph",
-=======
     "lambda_ai",
->>>>>>> 41436fef
 ]
 openai_text_completion_compatible_providers: List = (
     [  # providers that support `/v1/completions`
