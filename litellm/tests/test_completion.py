import sys, os, json
import traceback
from dotenv import load_dotenv

load_dotenv()
import os, io

sys.path.insert(
    0, os.path.abspath("../..")
)  # Adds the parent directory to the system path
import pytest
import litellm
from litellm import embedding, completion, completion_cost, Timeout
from litellm import RateLimitError
from litellm.llms.prompt_templates.factory import anthropic_messages_pt
from unittest.mock import patch, MagicMock
from litellm.llms.custom_httpx.http_handler import HTTPHandler, AsyncHTTPHandler

# litellm.num_retries=3
litellm.cache = None
litellm.success_callback = []
user_message = "Write a short poem about the sky"
messages = [{"content": user_message, "role": "user"}]


def logger_fn(user_model_dict):
    print(f"user_model_dict: {user_model_dict}")


@pytest.fixture(autouse=True)
def reset_callbacks():
    print("\npytest fixture - resetting callbacks")
    litellm.success_callback = []
    litellm._async_success_callback = []
    litellm.failure_callback = []
    litellm.callbacks = []


@pytest.mark.skip(reason="Local test")
def test_response_model_none():
    """
    Addresses: https://github.com/BerriAI/litellm/issues/2972
    """
    x = completion(
        model="mymodel",
        custom_llm_provider="openai",
        messages=[{"role": "user", "content": "Hello!"}],
        api_base="http://0.0.0.0:8080",
        api_key="my-api-key",
    )
    print(f"x: {x}")
    assert isinstance(x, litellm.ModelResponse)


def test_completion_custom_provider_model_name():
    try:
        litellm.cache = None
        response = completion(
            model="together_ai/mistralai/Mixtral-8x7B-Instruct-v0.1",
            messages=messages,
            logger_fn=logger_fn,
        )
        # Add assertions here to check the-response
        print(response)
        print(response["choices"][0]["finish_reason"])
    except litellm.Timeout as e:
        pass
    except Exception as e:
        pytest.fail(f"Error occurred: {e}")


def _openai_mock_response(*args, **kwargs) -> litellm.ModelResponse:
    _data = {
        "id": "chatcmpl-123",
        "object": "chat.completion",
        "created": 1677652288,
        "model": "gpt-3.5-turbo-0125",
        "system_fingerprint": "fp_44709d6fcb",
        "choices": [
            {
                "index": 0,
                "message": {
                    "role": None,
                    "content": "\n\nHello there, how may I assist you today?",
                },
                "logprobs": None,
                "finish_reason": "stop",
            }
        ],
        "usage": {"prompt_tokens": 9, "completion_tokens": 12, "total_tokens": 21},
    }
    return litellm.ModelResponse(**_data)


def test_null_role_response():
    """
    Test if the api returns 'null' role, 'assistant' role is still returned
    """
    import openai

    openai_client = openai.OpenAI()
    with patch.object(
        openai_client.chat.completions, "create", side_effect=_openai_mock_response
    ) as mock_response:
        response = litellm.completion(
            model="gpt-3.5-turbo",
            messages=[{"role": "user", "content": "Hey! how's it going?"}],
            client=openai_client,
        )
        print(f"response: {response}")

        assert response.id == "chatcmpl-123"

        assert response.choices[0].message.role == "assistant"


def test_completion_azure_command_r():
    try:
        litellm.set_verbose = True

        response = completion(
            model="azure/command-r-plus",
            api_base=os.getenv("AZURE_COHERE_API_BASE"),
            api_key=os.getenv("AZURE_COHERE_API_KEY"),
            messages=[{"role": "user", "content": "What is the meaning of life?"}],
        )

        print(response)
    except litellm.Timeout as e:
        pass
    except Exception as e:
        pytest.fail(f"Error occurred: {e}")


@pytest.mark.parametrize("sync_mode", [True, False])
@pytest.mark.asyncio
async def test_completion_databricks(sync_mode):
    litellm.set_verbose = True

    if sync_mode:
        response: litellm.ModelResponse = completion(
            model="databricks/databricks-dbrx-instruct",
            messages=[{"role": "user", "content": "Hey, how's it going?"}],
        )  # type: ignore

    else:
        response: litellm.ModelResponse = await litellm.acompletion(
            model="databricks/databricks-dbrx-instruct",
            messages=[{"role": "user", "content": "Hey, how's it going?"}],
        )  # type: ignore
    print(f"response: {response}")

    response_format_tests(response=response)


def predibase_mock_post(url, data=None, json=None, headers=None):
    mock_response = MagicMock()
    mock_response.status_code = 200
    mock_response.headers = {"Content-Type": "application/json"}
    mock_response.json.return_value = {
        "generated_text": " Is it to find happiness, to achieve success,",
        "details": {
            "finish_reason": "length",
            "prompt_tokens": 8,
            "generated_tokens": 10,
            "seed": None,
            "prefill": [],
            "tokens": [
                {"id": 2209, "text": " Is", "logprob": -1.7568359, "special": False},
                {"id": 433, "text": " it", "logprob": -0.2220459, "special": False},
                {"id": 311, "text": " to", "logprob": -0.6928711, "special": False},
                {"id": 1505, "text": " find", "logprob": -0.6425781, "special": False},
                {
                    "id": 23871,
                    "text": " happiness",
                    "logprob": -0.07519531,
                    "special": False,
                },
                {"id": 11, "text": ",", "logprob": -0.07110596, "special": False},
                {"id": 311, "text": " to", "logprob": -0.79296875, "special": False},
                {
                    "id": 11322,
                    "text": " achieve",
                    "logprob": -0.7602539,
                    "special": False,
                },
                {
                    "id": 2450,
                    "text": " success",
                    "logprob": -0.03656006,
                    "special": False,
                },
                {"id": 11, "text": ",", "logprob": -0.0011510849, "special": False},
            ],
        },
    }
    return mock_response


# @pytest.mark.skip(reason="local only test")
@pytest.mark.asyncio
async def test_completion_predibase():
    try:
        litellm.set_verbose = True

        with patch("requests.post", side_effect=predibase_mock_post):
            response = completion(
                model="predibase/llama-3-8b-instruct",
                tenant_id="c4768f95",
                api_key=os.getenv("PREDIBASE_API_KEY"),
                messages=[{"role": "user", "content": "What is the meaning of life?"}],
                max_tokens=10,
            )

            print(response)
    except litellm.Timeout as e:
        pass
    except Exception as e:
        pytest.fail(f"Error occurred: {e}")


# test_completion_predibase()


def test_completion_claude():
    litellm.set_verbose = True
    litellm.cache = None
    litellm.AnthropicTextConfig(max_tokens_to_sample=200, metadata={"user_id": "1224"})
    messages = [
        {
            "role": "system",
            "content": """You are an upbeat, enthusiastic personal fitness coach named Sam. Sam is passionate about helping clients get fit and lead healthier lifestyles. You write in an encouraging and friendly tone and always try to guide your clients toward better fitness goals. If the user asks you something unrelated to fitness, either bring the topic back to fitness, or say that you cannot answer.""",
        },
        {"content": user_message, "role": "user"},
    ]
    try:
        # test without max tokens
        response = completion(
            model="claude-instant-1", messages=messages, request_timeout=10
        )
        # Add any assertions here to check response args
        print(response)
        print(response.usage)
        print(response.usage.completion_tokens)
        print(response["usage"]["completion_tokens"])
        # print("new cost tracking")
    except Exception as e:
        if "overloaded_error" in str(e):
            pass
        pytest.fail(f"Error occurred: {e}")


# test_completion_claude()


def test_completion_claude_3_empty_response():
    litellm.set_verbose = True

    messages = [
        {
            "role": "system",
            "content": "You are 2twNLGfqk4GMOn3ffp4p.",
        },
        {"role": "user", "content": "Hi gm!", "name": "ishaan"},
        {"role": "assistant", "content": "Good morning! How are you doing today?"},
        {
            "role": "user",
            "content": "I was hoping we could chat a bit",
        },
    ]
    response = litellm.completion(model="claude-3-opus-20240229", messages=messages)
    print(response)


def test_completion_claude_3():
    litellm.set_verbose = True
    messages = [
        {
            "role": "user",
            "content": "\nWhat is the query for `console.log` => `console.error`\n",
        },
        {
            "role": "assistant",
            "content": "\nThis is the GritQL query for the given before/after examples:\n<gritql>\n`console.log` => `console.error`\n</gritql>\n",
        },
        {
            "role": "user",
            "content": "\nWhat is the query for `console.info` => `consdole.heaven`\n",
        },
    ]
    try:
        # test without max tokens
        response = completion(
            model="anthropic/claude-3-opus-20240229",
            messages=messages,
        )
        # Add any assertions, here to check response args
        print(response)
    except Exception as e:
        pytest.fail(f"Error occurred: {e}")


def test_completion_claude_3_function_call():
    litellm.set_verbose = True
    tools = [
        {
            "type": "function",
            "function": {
                "name": "get_current_weather",
                "description": "Get the current weather in a given location",
                "parameters": {
                    "type": "object",
                    "properties": {
                        "location": {
                            "type": "string",
                            "description": "The city and state, e.g. San Francisco, CA",
                        },
                        "unit": {"type": "string", "enum": ["celsius", "fahrenheit"]},
                    },
                    "required": ["location"],
                },
            },
        }
    ]
    messages = [
        {
            "role": "user",
            "content": "What's the weather like in Boston today in Fahrenheit?",
        }
    ]
    try:
        # test without max tokens
        response = completion(
            model="anthropic/claude-3-opus-20240229",
            messages=messages,
            tools=tools,
            tool_choice={
                "type": "function",
                "function": {"name": "get_current_weather"},
            },
        )

        # Add any assertions, here to check response args
        print(response)
        assert isinstance(response.choices[0].message.tool_calls[0].function.name, str)
        assert isinstance(
            response.choices[0].message.tool_calls[0].function.arguments, str
        )

        messages.append(
            response.choices[0].message.model_dump()
        )  # Add assistant tool invokes
        tool_result = (
            '{"location": "Boston", "temperature": "72", "unit": "fahrenheit"}'
        )
        # Add user submitted tool results in the OpenAI format
        messages.append(
            {
                "tool_call_id": response.choices[0].message.tool_calls[0].id,
                "role": "tool",
                "name": response.choices[0].message.tool_calls[0].function.name,
                "content": tool_result,
            }
        )
        # In the second response, Claude should deduce answer from tool results
        second_response = completion(
            model="anthropic/claude-3-opus-20240229",
            messages=messages,
            tools=tools,
            tool_choice="auto",
        )
        print(second_response)
    except Exception as e:
        pytest.fail(f"Error occurred: {e}")


@pytest.mark.asyncio
async def test_anthropic_no_content_error():
    """
    https://github.com/BerriAI/litellm/discussions/3440#discussioncomment-9323402
    """
    try:
        litellm.drop_params = True
        response = await litellm.acompletion(
            model="anthropic/claude-3-opus-20240229",
            api_key=os.getenv("ANTHROPIC_API_KEY"),
            messages=[
                {
                    "role": "system",
                    "content": "You will be given a list of fruits. Use the submitFruit function to submit a fruit. Don't say anything after.",
                },
                {"role": "user", "content": "I like apples"},
                {
                    "content": "<thinking>The most relevant tool for this request is the submitFruit function.</thinking>",
                    "role": "assistant",
                    "tool_calls": [
                        {
                            "function": {
                                "arguments": '{"name": "Apple"}',
                                "name": "submitFruit",
                            },
                            "id": "toolu_012ZTYKWD4VqrXGXyE7kEnAK",
                            "type": "function",
                        }
                    ],
                },
                {
                    "role": "tool",
                    "content": '{"success":true}',
                    "tool_call_id": "toolu_012ZTYKWD4VqrXGXyE7kEnAK",
                },
            ],
            max_tokens=2000,
            temperature=1,
            tools=[
                {
                    "type": "function",
                    "function": {
                        "name": "submitFruit",
                        "description": "Submits a fruit",
                        "parameters": {
                            "type": "object",
                            "properties": {
                                "name": {
                                    "type": "string",
                                    "description": "The name of the fruit",
                                }
                            },
                            "required": ["name"],
                        },
                    },
                }
            ],
            frequency_penalty=0.8,
        )

        pass
    except litellm.APIError as e:
        assert e.status_code == 500
    except Exception as e:
        pytest.fail(f"An unexpected error occurred - {str(e)}")


def test_gemini_completion_call_error():
    try:
        print("test completion + streaming")
        litellm.num_retries = 3
        litellm.set_verbose = True
        messages = [{"role": "user", "content": "what is the capital of congo?"}]
        response = completion(
            model="gemini/gemini-1.5-pro-latest",
            messages=messages,
            stream=True,
            max_tokens=10,
        )
        print(f"response: {response}")
        for chunk in response:
            print(chunk)
    except Exception as e:
        pytest.fail(f"error occurred: {str(e)}")


def test_completion_cohere_command_r_plus_function_call():
    litellm.set_verbose = True
    tools = [
        {
            "type": "function",
            "function": {
                "name": "get_current_weather",
                "description": "Get the current weather in a given location",
                "parameters": {
                    "type": "object",
                    "properties": {
                        "location": {
                            "type": "string",
                            "description": "The city and state, e.g. San Francisco, CA",
                        },
                        "unit": {"type": "string", "enum": ["celsius", "fahrenheit"]},
                    },
                    "required": ["location"],
                },
            },
        }
    ]
    messages = [
        {
            "role": "user",
            "content": "What's the weather like in Boston today in Fahrenheit?",
        }
    ]
    try:
        # test without max tokens
        response = completion(
            model="command-r-plus",
            messages=messages,
            tools=tools,
            tool_choice="auto",
        )
        # Add any assertions, here to check response args
        print(response)
        assert isinstance(response.choices[0].message.tool_calls[0].function.name, str)
        assert isinstance(
            response.choices[0].message.tool_calls[0].function.arguments, str
        )

        messages.append(
            response.choices[0].message.model_dump()
        )  # Add assistant tool invokes
        tool_result = (
            '{"location": "Boston", "temperature": "72", "unit": "fahrenheit"}'
        )
        # Add user submitted tool results in the OpenAI format
        messages.append(
            {
                "tool_call_id": response.choices[0].message.tool_calls[0].id,
                "role": "tool",
                "name": response.choices[0].message.tool_calls[0].function.name,
                "content": tool_result,
            }
        )
        # In the second response, Cohere should deduce answer from tool results
        second_response = completion(
            model="command-r-plus",
            messages=messages,
            tools=tools,
            tool_choice="auto",
        )
        print(second_response)
    except Exception as e:
        pytest.fail(f"Error occurred: {e}")


def test_parse_xml_params():
    from litellm.llms.prompt_templates.factory import parse_xml_params

    ## SCENARIO 1 ## - W/ ARRAY
    xml_content = """<invoke><tool_name>return_list_of_str</tool_name>\n<parameters>\n<value>\n<item>apple</item>\n<item>banana</item>\n<item>orange</item>\n</value>\n</parameters></invoke>"""
    json_schema = {
        "properties": {
            "value": {
                "items": {"type": "string"},
                "title": "Value",
                "type": "array",
            }
        },
        "required": ["value"],
        "type": "object",
    }
    response = parse_xml_params(xml_content=xml_content, json_schema=json_schema)

    print(f"response: {response}")
    assert response["value"] == ["apple", "banana", "orange"]

    ## SCENARIO 2 ## - W/OUT ARRAY
    xml_content = """<invoke><tool_name>get_current_weather</tool_name>\n<parameters>\n<location>Boston, MA</location>\n<unit>fahrenheit</unit>\n</parameters></invoke>"""
    json_schema = {
        "type": "object",
        "properties": {
            "location": {
                "type": "string",
                "description": "The city and state, e.g. San Francisco, CA",
            },
            "unit": {"type": "string", "enum": ["celsius", "fahrenheit"]},
        },
        "required": ["location"],
    }

    response = parse_xml_params(xml_content=xml_content, json_schema=json_schema)

    print(f"response: {response}")
    assert response["location"] == "Boston, MA"
    assert response["unit"] == "fahrenheit"


def test_completion_claude_3_multi_turn_conversations():
    litellm.set_verbose = True
    litellm.modify_params = True
    messages = [
        {"role": "assistant", "content": "?"},  # test first user message auto injection
        {"role": "user", "content": "Hi!"},
        {
            "role": "user",
            "content": [{"type": "text", "text": "What is the weather like today?"}],
        },
        {"role": "assistant", "content": "Hi! I am Claude. "},
        {"role": "assistant", "content": "Today is a sunny "},
    ]
    try:
        response = completion(
            model="anthropic/claude-3-opus-20240229",
            messages=messages,
        )
        print(response)
    except Exception as e:
        pytest.fail(f"Error occurred: {e}")


def test_completion_claude_3_stream():
    litellm.set_verbose = False
    messages = [{"role": "user", "content": "Hello, world"}]
    try:
        # test without max tokens
        response = completion(
            model="anthropic/claude-3-opus-20240229",
            messages=messages,
            max_tokens=10,
            stream=True,
        )
        # Add any assertions, here to check response args
        print(response)
        for chunk in response:
            print(chunk)
    except Exception as e:
        pytest.fail(f"Error occurred: {e}")


def encode_image(image_path):
    import base64

    with open(image_path, "rb") as image_file:
        return base64.b64encode(image_file.read()).decode("utf-8")


@pytest.mark.skip(
    reason="we already test claude-3, this is just another way to pass images"
)
def test_completion_claude_3_base64():
    try:
        litellm.set_verbose = True
        litellm.num_retries = 3
        image_path = "../proxy/cached_logo.jpg"
        # Getting the base64 string
        base64_image = encode_image(image_path)
        resp = litellm.completion(
            model="anthropic/claude-3-opus-20240229",
            messages=[
                {
                    "role": "user",
                    "content": [
                        {"type": "text", "text": "Whats in this image?"},
                        {
                            "type": "image_url",
                            "image_url": {
                                "url": "data:image/jpeg;base64," + base64_image
                            },
                        },
                    ],
                }
            ],
        )
        print(f"\nResponse: {resp}")

        prompt_tokens = resp.usage.prompt_tokens
        raise Exception("it worked!")
    except Exception as e:
        if "500 Internal error encountered.'" in str(e):
            pass
        else:
            pytest.fail(f"An exception occurred - {str(e)}")


@pytest.mark.skip(reason="issue getting wikipedia images in ci/cd")
def test_completion_claude_3_function_plus_image():
    litellm.set_verbose = True

    image_content = [
        {"type": "text", "text": "What’s in this image?"},
        {
            "type": "image_url",
            "image_url": {
                "url": "https://upload.wikimedia.org/wikipedia/commons/thumb/d/dd/Gfp-wisconsin-madison-the-nature-boardwalk.jpg/2560px-Gfp-wisconsin-madison-the-nature-boardwalk.jpg"
            },
        },
    ]
    image_message = {"role": "user", "content": image_content}

    tools = [
        {
            "type": "function",
            "function": {
                "name": "get_current_weather",
                "description": "Get the current weather in a given location",
                "parameters": {
                    "type": "object",
                    "properties": {
                        "location": {
                            "type": "text",
                            "description": "The city and state, e.g. San Francisco, CA",
                        },
                        "unit": {"type": "string", "enum": ["celsius", "fahrenheit"]},
                    },
                    "required": ["location"],
                },
            },
        }
    ]

    tool_choice = {"type": "function", "function": {"name": "get_current_weather"}}
    messages = [
        {
            "role": "user",
            "content": "What's the weather like in Boston today in Fahrenheit?",
        }
    ]

    response = completion(
        model="claude-3-sonnet-20240229",
        messages=[image_message],
        tool_choice=tool_choice,
        tools=tools,
        stream=False,
    )

    print(response)


def test_completion_azure_mistral_large_function_calling():
    """
    This primarily tests if the 'Function()' pydantic object correctly handles argument param passed in as a dict vs. string
    """
    litellm.set_verbose = True
    tools = [
        {
            "type": "function",
            "function": {
                "name": "get_current_weather",
                "description": "Get the current weather in a given location",
                "parameters": {
                    "type": "object",
                    "properties": {
                        "location": {
                            "type": "string",
                            "description": "The city and state, e.g. San Francisco, CA",
                        },
                        "unit": {"type": "string", "enum": ["celsius", "fahrenheit"]},
                    },
                    "required": ["location"],
                },
            },
        }
    ]
    messages = [
        {
            "role": "user",
            "content": "What's the weather like in Boston today in Fahrenheit?",
        }
    ]
    response = completion(
        model="azure/mistral-large-latest",
        api_base=os.getenv("AZURE_MISTRAL_API_BASE"),
        api_key=os.getenv("AZURE_MISTRAL_API_KEY"),
        messages=messages,
        tools=tools,
        tool_choice="auto",
    )
    # Add any assertions, here to check response args
    print(response)
    assert isinstance(response.choices[0].message.tool_calls[0].function.name, str)
    assert isinstance(response.choices[0].message.tool_calls[0].function.arguments, str)


def test_completion_mistral_api():
    try:
        litellm.set_verbose = True
        response = completion(
            model="mistral/mistral-tiny",
            max_tokens=5,
            messages=[
                {
                    "role": "user",
                    "content": "Hey, how's it going?",
                }
            ],
            seed=10,
        )
        # Add any assertions here to check the response
        print(response)

        cost = litellm.completion_cost(completion_response=response)
        print("cost to make mistral completion=", cost)
        assert cost > 0.0
        assert response.model == "mistral/mistral-tiny"
    except Exception as e:
        pytest.fail(f"Error occurred: {e}")


def test_completion_mistral_api_mistral_large_function_call():
    litellm.set_verbose = True
    tools = [
        {
            "type": "function",
            "function": {
                "name": "get_current_weather",
                "description": "Get the current weather in a given location",
                "parameters": {
                    "type": "object",
                    "properties": {
                        "location": {
                            "type": "string",
                            "description": "The city and state, e.g. San Francisco, CA",
                        },
                        "unit": {"type": "string", "enum": ["celsius", "fahrenheit"]},
                    },
                    "required": ["location"],
                },
            },
        }
    ]
    messages = [
        {
            "role": "user",
            "content": "What's the weather like in Boston today in Fahrenheit?",
        }
    ]
    try:
        # test without max tokens
        response = completion(
            model="mistral/mistral-large-latest",
            messages=messages,
            tools=tools,
            tool_choice="auto",
        )
        # Add any assertions, here to check response args
        print(response)
        assert isinstance(response.choices[0].message.tool_calls[0].function.name, str)
        assert isinstance(
            response.choices[0].message.tool_calls[0].function.arguments, str
        )

        messages.append(
            response.choices[0].message.model_dump()
        )  # Add assistant tool invokes
        tool_result = (
            '{"location": "Boston", "temperature": "72", "unit": "fahrenheit"}'
        )
        # Add user submitted tool results in the OpenAI format
        messages.append(
            {
                "tool_call_id": response.choices[0].message.tool_calls[0].id,
                "role": "tool",
                "name": response.choices[0].message.tool_calls[0].function.name,
                "content": tool_result,
            }
        )
        # In the second response, Mistral should deduce answer from tool results
        second_response = completion(
            model="mistral/mistral-large-latest",
            messages=messages,
            tools=tools,
            tool_choice="auto",
        )
        print(second_response)
    except Exception as e:
        pytest.fail(f"Error occurred: {e}")


@pytest.mark.skip(
    reason="Since we already test mistral/mistral-tiny in test_completion_mistral_api. This is only for locally verifying azure mistral works"
)
def test_completion_mistral_azure():
    try:
        litellm.set_verbose = True
        response = completion(
            model="mistral/Mistral-large-nmefg",
            api_key=os.environ["MISTRAL_AZURE_API_KEY"],
            api_base=os.environ["MISTRAL_AZURE_API_BASE"],
            max_tokens=5,
            messages=[
                {
                    "role": "user",
                    "content": "Hi from litellm",
                }
            ],
        )
        # Add any assertions here to check, the response
        print(response)

    except Exception as e:
        pytest.fail(f"Error occurred: {e}")


# test_completion_mistral_api()


def test_completion_mistral_api_modified_input():
    try:
        litellm.set_verbose = True
        response = completion(
            model="mistral/mistral-tiny",
            max_tokens=5,
            messages=[
                {
                    "role": "user",
                    "content": [{"type": "text", "text": "Hey, how's it going?"}],
                }
            ],
        )
        # Add any assertions here to check the response
        print(response)

        cost = litellm.completion_cost(completion_response=response)
        print("cost to make mistral completion=", cost)
        assert cost > 0.0
    except Exception as e:
        if "500" in str(e):
            pass
        else:
            pytest.fail(f"Error occurred: {e}")


def test_completion_claude2_1():
    try:
        litellm.set_verbose = True
        print("claude2.1 test request")
        messages = [
            {
                "role": "system",
                "content": "Your goal is generate a joke on the topic user gives.",
            },
            {"role": "user", "content": "Generate a 3 liner joke for me"},
        ]
        # test without max tokens
        response = completion(model="claude-2.1", messages=messages)
        # Add any assertions here to check the response
        print(response)
        print(response.usage)
        print(response.usage.completion_tokens)
        print(response["usage"]["completion_tokens"])
        # print("new cost tracking")
    except Exception as e:
        pytest.fail(f"Error occurred: {e}")


# test_completion_claude2_1()


@pytest.mark.asyncio
async def test_acompletion_claude2_1():
    try:
        litellm.set_verbose = True
        print("claude2.1 test request")
        messages = [
            {
                "role": "system",
                "content": "Your goal is generate a joke on the topic user gives.",
            },
            {"role": "user", "content": "Generate a 3 liner joke for me"},
        ]
        # test without max-tokens
        response = await litellm.acompletion(model="claude-2.1", messages=messages)
        # Add any assertions here to check the response
        print(response)
        print(response.usage)
        print(response.usage.completion_tokens)
        print(response["usage"]["completion_tokens"])
        # print("new cost tracking")
    except Exception as e:
        pytest.fail(f"Error occurred: {e}")


# def test_completion_oobabooga():
#     try:
#         response = completion(
#             model="oobabooga/vicuna-1.3b", messages=messages, api_base="http://127.0.0.1:5000"
#         )
#         # Add any assertions here to check the response
#         print(response)
#     except Exception as e:
#         pytest.fail(f"Error occurred: {e}")

# test_completion_oobabooga()
# aleph alpha
# def test_completion_aleph_alpha():
#     try:
#         response = completion(
#             model="luminous-base", messages=messages, logger_fn=logger_fn
#         )
#         # Add any assertions here to check the response
#         print(response)
#     except Exception as e:
#         pytest.fail(f"Error occurred: {e}")
# test_completion_aleph_alpha()


# def test_completion_aleph_alpha_control_models():
#     try:
#         response = completion(
#             model="luminous-base-control", messages=messages, logger_fn=logger_fn
#         )
#         # Add any assertions here to check the response
#         print(response)
#     except Exception as e:
#         pytest.fail(f"Error occurred: {e}")
# test_completion_aleph_alpha_control_models()

import openai


def test_completion_gpt4_turbo():
    try:
        response = completion(
            model="gpt-4-1106-preview",
            messages=messages,
            max_tokens=10,
        )
        print(response)
    except openai.RateLimitError:
        print("got a rate liimt error")
        pass
    except Exception as e:
        pytest.fail(f"Error occurred: {e}")


# test_completion_gpt4_turbo()


def test_completion_gpt4_turbo_0125():
    try:
        response = completion(
            model="gpt-4-0125-preview",
            messages=messages,
            max_tokens=10,
        )
        print(response)
    except openai.RateLimitError:
        print("got a rate liimt error")
        pass
    except Exception as e:
        pytest.fail(f"Error occurred: {e}")


@pytest.mark.skip(reason="this test is flaky")
def test_completion_gpt4_vision():
    try:
        litellm.set_verbose = True
        response = completion(
            model="gpt-4-vision-preview",
            messages=[
                {
                    "role": "user",
                    "content": [
                        {"type": "text", "text": "Whats in this image?"},
                        {
                            "type": "image_url",
                            "image_url": {
                                "url": "https://upload.wikimedia.org/wikipedia/commons/thumb/d/dd/Gfp-wisconsin-madison-the-nature-boardwalk.jpg/2560px-Gfp-wisconsin-madison-the-nature-boardwalk.jpg"
                            },
                        },
                    ],
                }
            ],
        )
        print(response)
    except openai.RateLimitError:
        print("got a rate liimt error")
        pass
    except Exception as e:
        pytest.fail(f"Error occurred: {e}")


# test_completion_gpt4_vision()


def test_completion_azure_gpt4_vision():
    # azure/gpt-4, vision takes 5-seconds to respond
    try:
        litellm.set_verbose = True
        response = completion(
            model="azure/gpt-4-vision",
            timeout=5,
            messages=[
                {
                    "role": "user",
                    "content": [
                        {"type": "text", "text": "Whats in this image?"},
                        {
                            "type": "image_url",
                            "image_url": {
                                "url": "https://avatars.githubusercontent.com/u/29436595?v=4"
                            },
                        },
                    ],
                }
            ],
            base_url="https://gpt-4-vision-resource.openai.azure.com/openai/deployments/gpt-4-vision/extensions",
            api_key=os.getenv("AZURE_VISION_API_KEY"),
            enhancements={"ocr": {"enabled": True}, "grounding": {"enabled": True}},
            dataSources=[
                {
                    "type": "AzureComputerVision",
                    "parameters": {
                        "endpoint": "https://gpt-4-vision-enhancement.cognitiveservices.azure.com/",
                        "key": os.environ["AZURE_VISION_ENHANCE_KEY"],
                    },
                }
            ],
        )
        print(response)
    except openai.APIError as e:
        pass
    except openai.APITimeoutError:
        print("got a timeout error")
        pass
    except openai.RateLimitError as e:
        print("got a rate liimt error", e)
        pass
    except openai.APIStatusError as e:
        print("got an api status error", e)
        pass
    except Exception as e:
        pytest.fail(f"Error occurred: {e}")


# test_completion_azure_gpt4_vision()


@pytest.mark.parametrize("model", ["gpt-3.5-turbo", "gpt-4", "gpt-4o"])
def test_completion_openai_params(model):
    litellm.drop_params = True
    messages = [
        {
            "role": "user",
            "content": """Generate JSON about Bill Gates: { "full_name": "", "title": "" }""",
        }
    ]

    response = completion(
        model=model,
        messages=messages,
        response_format={"type": "json_object"},
    )

    print(f"response: {response}")


def test_completion_fireworks_ai():
    try:
        litellm.set_verbose = True
        messages = [
            {"role": "system", "content": "You're a good bot"},
            {
                "role": "user",
                "content": "Hey",
            },
        ]
        response = completion(
            model="fireworks_ai/accounts/fireworks/models/mixtral-8x7b-instruct",
            messages=messages,
        )
        print(response)
    except Exception as e:
        pytest.fail(f"Error occurred: {e}")


@pytest.mark.skip(reason="this test is flaky")
def test_completion_perplexity_api():
    try:
        # litellm.set_verbose= True
        messages = [
            {"role": "system", "content": "You're a good bot"},
            {
                "role": "user",
                "content": "Hey",
            },
            {
                "role": "user",
                "content": "Hey",
            },
        ]
        response = completion(
            model="mistral-7b-instruct",
            messages=messages,
            api_base="https://api.perplexity.ai",
        )
        print(response)
    except Exception as e:
        pytest.fail(f"Error occurred: {e}")


# test_completion_perplexity_api()


@pytest.mark.skip(reason="this test is flaky")
def test_completion_perplexity_api_2():
    try:
        # litellm.set_verbose=True
        messages = [
            {"role": "system", "content": "You're a good bot"},
            {
                "role": "user",
                "content": "Hey",
            },
            {
                "role": "user",
                "content": "Hey",
            },
        ]
        response = completion(model="perplexity/mistral-7b-instruct", messages=messages)
        print(response)
    except Exception as e:
        pytest.fail(f"Error occurred: {e}")


# test_completion_perplexity_api_2()

# commenting out as this is a flaky test on circle-ci
# def test_completion_nlp_cloud():
#     try:
#         messages = [
#             {"role": "system", "content": "You are a helpful assistant."},
#             {
#                 "role": "user",
#                 "content": "how does a court case get to the Supreme Court?",
#             },
#         ]
#         response = completion(model="dolphin", messages=messages, logger_fn=logger_fn)
#         print(response)
#     except Exception as e:
#         pytest.fail(f"Error occurred: {e}")

# test_completion_nlp_cloud()

######### HUGGING FACE TESTS ########################
#####################################################
"""
HF Tests we should pass
- TGI:
    - Pro Inference API
    - Deployed Endpoint
- Coversational
    - Free Inference API
    - Deployed Endpoint
- Neither TGI or Coversational
    - Free Inference API
    - Deployed Endpoint
"""


#####################################################
#####################################################
# Test util to sort models to TGI, conv, None
def test_get_hf_task_for_model():
    model = "glaiveai/glaive-coder-7b"
    model_type, _ = litellm.llms.huggingface_restapi.get_hf_task_for_model(model)
    print(f"model:{model}, model type: {model_type}")
    assert model_type == "text-generation-inference"

    model = "meta-llama/Llama-2-7b-hf"
    model_type, _ = litellm.llms.huggingface_restapi.get_hf_task_for_model(model)
    print(f"model:{model}, model type: {model_type}")
    assert model_type == "text-generation-inference"

    model = "facebook/blenderbot-400M-distill"
    model_type, _ = litellm.llms.huggingface_restapi.get_hf_task_for_model(model)
    print(f"model:{model}, model type: {model_type}")
    assert model_type == "conversational"

    model = "facebook/blenderbot-3B"
    model_type, _ = litellm.llms.huggingface_restapi.get_hf_task_for_model(model)
    print(f"model:{model}, model type: {model_type}")
    assert model_type == "conversational"

    # neither Conv or None
    model = "roneneldan/TinyStories-3M"
    model_type, _ = litellm.llms.huggingface_restapi.get_hf_task_for_model(model)
    print(f"model:{model}, model type: {model_type}")
    assert model_type == "text-generation"


# test_get_hf_task_for_model()
# litellm.set_verbose=False
# ################### Hugging Face TGI models ########################
# # TGI model
# # this is a TGI model https://huggingface.co/glaiveai/glaive-coder-7b
def tgi_mock_post(url, data=None, json=None, headers=None):
    mock_response = MagicMock()
    mock_response.status_code = 200
    mock_response.headers = {"Content-Type": "application/json"}
    mock_response.json.return_value = [
        {
            "generated_text": "<|assistant|>\nI'm",
            "details": {
                "finish_reason": "length",
                "generated_tokens": 10,
                "seed": None,
                "prefill": [],
                "tokens": [
                    {
                        "id": 28789,
                        "text": "<",
                        "logprob": -0.025222778,
                        "special": False,
                    },
                    {
                        "id": 28766,
                        "text": "|",
                        "logprob": -0.000003695488,
                        "special": False,
                    },
                    {
                        "id": 489,
                        "text": "ass",
                        "logprob": -0.0000019073486,
                        "special": False,
                    },
                    {
                        "id": 11143,
                        "text": "istant",
                        "logprob": -0.000002026558,
                        "special": False,
                    },
                    {
                        "id": 28766,
                        "text": "|",
                        "logprob": -0.0000015497208,
                        "special": False,
                    },
                    {
                        "id": 28767,
                        "text": ">",
                        "logprob": -0.0000011920929,
                        "special": False,
                    },
                    {
                        "id": 13,
                        "text": "\n",
                        "logprob": -0.00009703636,
                        "special": False,
                    },
                    {"id": 28737, "text": "I", "logprob": -0.1953125, "special": False},
                    {
                        "id": 28742,
                        "text": "'",
                        "logprob": -0.88183594,
                        "special": False,
                    },
                    {
                        "id": 28719,
                        "text": "m",
                        "logprob": -0.00032639503,
                        "special": False,
                    },
                ],
            },
        }
    ]
    return mock_response


def test_hf_test_completion_tgi():
    litellm.set_verbose = True
    try:
        with patch("requests.post", side_effect=tgi_mock_post):
            response = completion(
                model="huggingface/HuggingFaceH4/zephyr-7b-beta",
                messages=[{"content": "Hello, how are you?", "role": "user"}],
                max_tokens=10,
            )
            # Add any assertions here to check the response
            print(response)
    except litellm.ServiceUnavailableError as e:
        pass
    except Exception as e:
        pytest.fail(f"Error occurred: {e}")


# hf_test_completion_tgi()

# ################### Hugging Face Conversational models ########################
# def hf_test_completion_conv():
#     try:
#         response = litellm.completion(
#             model="huggingface/facebook/blenderbot-3B",
#             messages=[{ "content": "Hello, how are you?","role": "user"}],
#         )
#         # Add any assertions here to check the response
#         print(response)
#     except Exception as e:
#         pytest.fail(f"Error occurred: {e}")
# hf_test_completion_conv()

# ################### Hugging Face Neither TGI or Conversational models ########################
# # Neither TGI or Conversational task
# def hf_test_completion_none_task():
#     try:
#         user_message = "My name is Merve and my favorite"
#         messages = [{ "content": user_message,"role": "user"}]
#         response = completion(
#             model="huggingface/roneneldan/TinyStories-3M",
#             messages=messages,
#             api_base="https://p69xlsj6rpno5drq.us-east-1.aws.endpoints.huggingface.cloud",
#         )
#         # Add any assertions here to check the response
#         print(response)
#     except Exception as e:
#         pytest.fail(f"Error occurred: {e}")
# hf_test_completion_none_task()


def mock_post(url, data=None, json=None, headers=None):

    print(f"url={url}")
    if "text-classification" in url:
        raise Exception("Model not found")
    mock_response = MagicMock()
    mock_response.status_code = 200
    mock_response.headers = {"Content-Type": "application/json"}
    mock_response.json.return_value = [
        [
            {"label": "LABEL_0", "score": 0.9990691542625427},
            {"label": "LABEL_1", "score": 0.0009308889275416732},
        ]
    ]
    return mock_response


def test_hf_classifier_task():
    try:
        with patch("requests.post", side_effect=mock_post):
            litellm.set_verbose = True
            user_message = "I like you. I love you"
            messages = [{"content": user_message, "role": "user"}]
            response = completion(
                model="huggingface/text-classification/shahrukhx01/question-vs-statement-classifier",
                messages=messages,
            )
            print(f"response: {response}")
            assert isinstance(response, litellm.ModelResponse)
            assert isinstance(response.choices[0], litellm.Choices)
            assert response.choices[0].message.content is not None
            assert isinstance(response.choices[0].message.content, str)
    except Exception as e:
        pytest.fail(f"Error occurred: {str(e)}")


def test_ollama_image():
    """
    Test that datauri prefixes are removed, JPEG/PNG images are passed
    through, and other image formats are converted to JPEG.  Non-image
    data is untouched.
    """

    import io, base64
    from PIL import Image

    def mock_post(url, **kwargs):
        mock_response = MagicMock()
        mock_response.status_code = 200
        mock_response.headers = {"Content-Type": "application/json"}
        mock_response.json.return_value = {
            # return the image in the response so that it can be tested
            # against the original
            "response": kwargs["json"]["images"]
        }
        return mock_response

    def make_b64image(format):
        image = Image.new(mode="RGB", size=(1, 1))
        image_buffer = io.BytesIO()
        image.save(image_buffer, format)
        return base64.b64encode(image_buffer.getvalue()).decode("utf-8")

    jpeg_image = make_b64image("JPEG")
    webp_image = make_b64image("WEBP")
    png_image = make_b64image("PNG")

    base64_data = base64.b64encode(b"some random data")
    datauri_base64_data = f"data:text/plain;base64,{base64_data}"

    tests = [
        # input                                    expected
        [jpeg_image, jpeg_image],
        [webp_image, None],
        [png_image, png_image],
        [f"data:image/jpeg;base64,{jpeg_image}", jpeg_image],
        [f"data:image/webp;base64,{webp_image}", None],
        [f"data:image/png;base64,{png_image}", png_image],
        [datauri_base64_data, datauri_base64_data],
    ]

    for test in tests:
        try:
            with patch("requests.post", side_effect=mock_post):
                response = completion(
                    model="ollama/llava",
                    messages=[
                        {
                            "role": "user",
                            "content": [
                                {"type": "text", "text": "Whats in this image?"},
                                {
                                    "type": "image_url",
                                    "image_url": {"url": test[0]},
                                },
                            ],
                        }
                    ],
                )
                if not test[1]:
                    # the conversion process may not always generate the same image,
                    # so just check for a JPEG image when a conversion was done.
                    image_data = response["choices"][0]["message"]["content"][0]
                    image = Image.open(io.BytesIO(base64.b64decode(image_data)))
                    assert image.format == "JPEG"
                else:
                    assert response["choices"][0]["message"]["content"][0] == test[1]
        except Exception as e:
            pytest.fail(f"Error occurred: {e}")


########################### End of Hugging Face Tests ##############################################
# def test_completion_hf_api():
# # failing on circle-ci commenting out
#     try:
#         user_message = "write some code to find the sum of two numbers"
#         messages = [{ "content": user_message,"role": "user"}]
#         api_base = "https://a8l9e3ucxinyl3oj.us-east-1.aws.endpoints.huggingface.cloud"
#         response = completion(model="huggingface/meta-llama/Llama-2-7b-chat-hf", messages=messages, api_base=api_base)
#         # Add any assertions here to check the response
#         print(response)
#     except Exception as e:
#         if "loading" in str(e):
#             pass
#         pytest.fail(f"Error occurred: {e}")

# test_completion_hf_api()

# def test_completion_hf_api_best_of():
# # failing on circle ci commenting out
#     try:
#         user_message = "write some code to find the sum of two numbers"
#         messages = [{ "content": user_message,"role": "user"}]
#         api_base = "https://a8l9e3ucxinyl3oj.us-east-1.aws.endpoints.huggingface.cloud"
#         response = completion(model="huggingface/meta-llama/Llama-2-7b-chat-hf", messages=messages, api_base=api_base, n=2)
#         # Add any assertions here to check the response
#         print(response)
#     except Exception as e:
#         if "loading" in str(e):
#             pass
#         pytest.fail(f"Error occurred: {e}")

# test_completion_hf_api_best_of()

# def test_completion_hf_deployed_api():
#     try:
#         user_message = "There's a llama in my garden 😱 What should I do?"
#         messages = [{ "content": user_message,"role": "user"}]
#         response = completion(model="huggingface/https://ji16r2iys9a8rjk2.us-east-1.aws.endpoints.huggingface.cloud", messages=messages, logger_fn=logger_fn)
#         # Add any assertions here to check the response
#         print(response)
#     except Exception as e:
#         pytest.fail(f"Error occurred: {e}")


# this should throw an exception, to trigger https://logs.litellm.ai/
# def hf_test_error_logs():
#     try:
#         litellm.set_verbose=True
#         user_message = "My name is Merve and my favorite"
#         messages = [{ "content": user_message,"role": "user"}]
#         response = completion(
#             model="huggingface/roneneldan/TinyStories-3M",
#             messages=messages,
#             api_base="https://p69xlsj6rpno5drq.us-east-1.aws.endpoints.huggingface.cloud",

#         )
#         # Add any assertions here to check the response
#         print(response)

#     except Exception as e:
#         pytest.fail(f"Error occurred: {e}")

# hf_test_error_logs()


# def test_completion_cohere():  # commenting out,for now as the cohere endpoint is being flaky
#     try:
#         litellm.CohereConfig(max_tokens=10, stop_sequences=["a"])
#         response = completion(
#             model="command-nightly", messages=messages, logger_fn=logger_fn
#         )
#         # Add any assertions here to check the response
#         print(response)
#         response_str = response["choices"][0]["message"]["content"]
#         response_str_2 = response.choices[0].message.content
#         if type(response_str) != str:
#             pytest.fail(f"Error occurred: {e}")
#         if type(response_str_2) != str:
#             pytest.fail(f"Error occurred: {e}")
#     except Exception as e:
#         pytest.fail(f"Error occurred: {e}")


# test_completion_cohere()


def test_completion_openai():
    try:
        litellm.set_verbose = True
        litellm.drop_params = True
        print(f"api key: {os.environ['OPENAI_API_KEY']}")
        litellm.api_key = os.environ["OPENAI_API_KEY"]
        response = completion(
            model="gpt-3.5-turbo",
            messages=[{"role": "user", "content": "Hey"}],
            max_tokens=10,
            metadata={"hi": "bye"},
        )
        print("This is the response object\n", response)

        response_str = response["choices"][0]["message"]["content"]
        response_str_2 = response.choices[0].message.content

        cost = completion_cost(completion_response=response)
        print("Cost for completion call with gpt-3.5-turbo: ", f"${float(cost):.10f}")
        assert response_str == response_str_2
        assert type(response_str) == str
        assert len(response_str) > 1

        litellm.api_key = None
    except Timeout as e:
        pass
    except Exception as e:
        pytest.fail(f"Error occurred: {e}")


def test_completion_openai_organization():
    try:
        litellm.set_verbose = True
        try:
            response = completion(
                model="gpt-3.5-turbo", messages=messages, organization="org-ikDc4ex8NB"
            )
            pytest.fail("Request should have failed - This organization does not exist")
        except Exception as e:
            assert "No such organization: org-ikDc4ex8NB" in str(e)

    except Exception as e:
        print(e)
        pytest.fail(f"Error occurred: {e}")


def test_completion_text_openai():
    try:
        # litellm.set_verbose =True
        response = completion(model="gpt-3.5-turbo-instruct", messages=messages)
        print(response["choices"][0]["message"]["content"])
    except Exception as e:
        print(e)
        pytest.fail(f"Error occurred: {e}")


@pytest.mark.asyncio
async def test_completion_text_openai_async():
    try:
        # litellm.set_verbose =True
        response = await litellm.acompletion(
            model="gpt-3.5-turbo-instruct", messages=messages
        )
        print(response["choices"][0]["message"]["content"])
    except Exception as e:
        print(e)
        pytest.fail(f"Error occurred: {e}")


def custom_callback(
    kwargs,  # kwargs to completion
    completion_response,  # response from completion
    start_time,
    end_time,  # start/end time
):
    # Your custom code here
    try:
        print("LITELLM: in custom callback function")
        print("\nkwargs\n", kwargs)
        model = kwargs["model"]
        messages = kwargs["messages"]
        user = kwargs.get("user")

        #################################################

        print(
            f"""
                Model: {model},
                Messages: {messages},
                User: {user},
                Seed: {kwargs["seed"]},
                temperature: {kwargs["temperature"]},
            """
        )

        assert kwargs["user"] == "ishaans app"
        assert kwargs["model"] == "gpt-3.5-turbo-1106"
        assert kwargs["seed"] == 12
        assert kwargs["temperature"] == 0.5
    except Exception as e:
        pytest.fail(f"Error occurred: {e}")


def test_completion_openai_with_optional_params():
    # [Proxy PROD TEST] WARNING: DO NOT DELETE THIS TEST
    # assert that `user` gets passed to the completion call
    # Note: This tests that we actually send the optional params to the completion call
    # We use custom callbacks to test this
    try:
        litellm.set_verbose = True
        litellm.success_callback = [custom_callback]
        response = completion(
            model="gpt-3.5-turbo-1106",
            messages=[
                {"role": "user", "content": "respond in valid, json - what is the day"}
            ],
            temperature=0.5,
            top_p=0.1,
            seed=12,
            response_format={"type": "json_object"},
            logit_bias=None,
            user="ishaans app",
        )
        # Add any assertions here to check the response

        print(response)
        litellm.success_callback = []  # unset callbacks

    except Exception as e:
        pytest.fail(f"Error occurred: {e}")


# test_completion_openai_with_optional_params()


def test_completion_logprobs():
    """
    This function is used to test the litellm.completion logprobs functionality.

    Parameters:
        None

    Returns:
        None
    """
    try:
        litellm.set_verbose = True
        response = completion(
            model="gpt-3.5-turbo",
            messages=[{"role": "user", "content": "what is the time"}],
            temperature=0.5,
            top_p=0.1,
            seed=12,
            logit_bias=None,
            user="ishaans app",
            logprobs=True,
            top_logprobs=3,
        )
        # Add any assertions here to check the response

        print(response)
        print(len(response.choices[0].logprobs["content"][0]["top_logprobs"]))
        assert "logprobs" in response.choices[0]
        assert "content" in response.choices[0]["logprobs"]
        assert len(response.choices[0].logprobs["content"][0]["top_logprobs"]) == 3

    except Exception as e:
        pytest.fail(f"Error occurred: {e}")


# test_completion_logprobs()


def test_completion_logprobs_stream():
    """
    This function is used to test the litellm.completion logprobs functionality.

    Parameters:
        None

    Returns:
        None
    """
    try:
        litellm.set_verbose = False
        response = completion(
            model="gpt-3.5-turbo",
            messages=[{"role": "user", "content": "what is the time"}],
            temperature=0.5,
            top_p=0.1,
            seed=12,
            max_tokens=5,
            logit_bias=None,
            user="ishaans app",
            logprobs=True,
            top_logprobs=3,
            stream=True,
        )
        # Add any assertions here to check the response

        print(response)

        found_logprob = False
        for chunk in response:
            # check if atleast one chunk has log probs
            print(chunk)
            print(f"chunk.choices[0]: {chunk.choices[0]}")
            if "logprobs" in chunk.choices[0]:
                # assert we got a valid logprob in the choices
                assert len(chunk.choices[0].logprobs.content[0].top_logprobs) == 3
                found_logprob = True
                break
            print(chunk)
        assert found_logprob == True
    except Exception as e:
        pytest.fail(f"Error occurred: {e}")


# test_completion_logprobs_stream()


def test_completion_openai_litellm_key():
    try:
        litellm.set_verbose = True
        litellm.num_retries = 0
        litellm.api_key = os.environ["OPENAI_API_KEY"]

        # ensure key is set to None in .env and in openai.api_key
        os.environ["OPENAI_API_KEY"] = ""
        import openai

        openai.api_key = ""
        ##########################################################

        response = completion(
            model="gpt-3.5-turbo",
            messages=messages,
            temperature=0.5,
            top_p=0.1,
            max_tokens=10,
            user="ishaan_dev@berri.ai",
        )
        # Add any assertions here to check the response
        print(response)

        ###### reset environ key
        os.environ["OPENAI_API_KEY"] = litellm.api_key

        ##### unset litellm var
        litellm.api_key = None
    except Timeout as e:
        pass
    except Exception as e:
        pytest.fail(f"Error occurred: {e}")


# test_ completion_openai_litellm_key()


@pytest.mark.skip(reason="Unresponsive endpoint.[TODO] Rehost this somewhere else")
def test_completion_ollama_hosted():
    try:
        litellm.request_timeout = 20  # give ollama 20 seconds to response
        litellm.set_verbose = True
        response = completion(
            model="ollama/phi",
            messages=messages,
            max_tokens=2,
            api_base="https://test-ollama-endpoint.onrender.com",
        )
        # Add any assertions here to check the response
        print(response)
    except openai.APITimeoutError as e:
        print("got a timeout error. Passed ! ")
        litellm.request_timeout = None
        pass
    except Exception as e:
        if "try pulling it first" in str(e):
            return
        pytest.fail(f"Error occurred: {e}")


# test_completion_ollama_hosted()


@pytest.mark.skip(reason="Local test")
@pytest.mark.parametrize(
    ("model"),
    [
        "ollama/llama2",
        "ollama_chat/llama2",
    ],
)
def test_completion_ollama_function_call(model):
    messages = [
        {"role": "user", "content": "What's the weather like in San Francisco?"}
    ]
    tools = [
        {
            "type": "function",
            "function": {
                "name": "get_current_weather",
                "description": "Get the current weather in a given location",
                "parameters": {
                    "type": "object",
                    "properties": {
                        "location": {
                            "type": "string",
                            "description": "The city and state, e.g. San Francisco, CA",
                        },
                        "unit": {"type": "string", "enum": ["celsius", "fahrenheit"]},
                    },
                    "required": ["location"],
                },
            },
        }
    ]
    try:
        litellm.set_verbose = True
        response = litellm.completion(model=model, messages=messages, tools=tools)
        print(response)
        assert response.choices[0].message.tool_calls
        assert (
            response.choices[0].message.tool_calls[0].function.name
            == "get_current_weather"
        )
        assert response.choices[0].finish_reason == "tool_calls"
    except Exception as e:
        pytest.fail(f"Error occurred: {e}")


@pytest.mark.skip(reason="Local test")
@pytest.mark.parametrize(
    ("model"),
    [
        "ollama/llama2",
        "ollama_chat/llama2",
    ],
)
def test_completion_ollama_function_call_stream(model):
    messages = [
        {"role": "user", "content": "What's the weather like in San Francisco?"}
    ]
    tools = [
        {
            "type": "function",
            "function": {
                "name": "get_current_weather",
                "description": "Get the current weather in a given location",
                "parameters": {
                    "type": "object",
                    "properties": {
                        "location": {
                            "type": "string",
                            "description": "The city and state, e.g. San Francisco, CA",
                        },
                        "unit": {"type": "string", "enum": ["celsius", "fahrenheit"]},
                    },
                    "required": ["location"],
                },
            },
        }
    ]
    try:
        litellm.set_verbose = True
        response = litellm.completion(
            model=model, messages=messages, tools=tools, stream=True
        )
        print(response)
        first_chunk = next(response)
        assert first_chunk.choices[0].delta.tool_calls
        assert (
            first_chunk.choices[0].delta.tool_calls[0].function.name
            == "get_current_weather"
        )
        assert first_chunk.choices[0].finish_reason == "tool_calls"
    except Exception as e:
        pytest.fail(f"Error occurred: {e}")


@pytest.mark.skip(reason="local test")
@pytest.mark.parametrize(
    ("model"),
    [
        "ollama/llama2",
        "ollama_chat/llama2",
    ],
)
@pytest.mark.asyncio
async def test_acompletion_ollama_function_call(model):
    messages = [
        {"role": "user", "content": "What's the weather like in San Francisco?"}
    ]
    tools = [
        {
            "type": "function",
            "function": {
                "name": "get_current_weather",
                "description": "Get the current weather in a given location",
                "parameters": {
                    "type": "object",
                    "properties": {
                        "location": {
                            "type": "string",
                            "description": "The city and state, e.g. San Francisco, CA",
                        },
                        "unit": {"type": "string", "enum": ["celsius", "fahrenheit"]},
                    },
                    "required": ["location"],
                },
            },
        }
    ]
    try:
        litellm.set_verbose = True
        response = await litellm.acompletion(
            model=model, messages=messages, tools=tools
        )
        print(response)
        assert response.choices[0].message.tool_calls
        assert (
            response.choices[0].message.tool_calls[0].function.name
            == "get_current_weather"
        )
        assert response.choices[0].finish_reason == "tool_calls"
    except Exception as e:
        pytest.fail(f"Error occurred: {e}")


@pytest.mark.skip(reason="local test")
@pytest.mark.parametrize(
    ("model"),
    [
        "ollama/llama2",
        "ollama_chat/llama2",
    ],
)
@pytest.mark.asyncio
async def test_acompletion_ollama_function_call_stream(model):
    messages = [
        {"role": "user", "content": "What's the weather like in San Francisco?"}
    ]
    tools = [
        {
            "type": "function",
            "function": {
                "name": "get_current_weather",
                "description": "Get the current weather in a given location",
                "parameters": {
                    "type": "object",
                    "properties": {
                        "location": {
                            "type": "string",
                            "description": "The city and state, e.g. San Francisco, CA",
                        },
                        "unit": {"type": "string", "enum": ["celsius", "fahrenheit"]},
                    },
                    "required": ["location"],
                },
            },
        }
    ]
    try:
        litellm.set_verbose = True
        response = await litellm.acompletion(
            model=model, messages=messages, tools=tools, stream=True
        )
        print(response)
        first_chunk = await anext(response)
        assert first_chunk.choices[0].delta.tool_calls
        assert (
            first_chunk.choices[0].delta.tool_calls[0].function.name
            == "get_current_weather"
        )
        assert first_chunk.choices[0].finish_reason == "tool_calls"
    except Exception as e:
        pytest.fail(f"Error occurred: {e}")


def test_completion_openrouter1():
    try:
        litellm.set_verbose = True
        response = completion(
            model="openrouter/mistralai/mistral-tiny",
            messages=messages,
            max_tokens=5,
        )
        # Add any assertions here to check the response
        print(response)
    except Exception as e:
        pytest.fail(f"Error occurred: {e}")


# test_completion_openrouter1()


def test_completion_hf_model_no_provider():
    try:
        response = completion(
            model="WizardLM/WizardLM-70B-V1.0",
            messages=messages,
            max_tokens=5,
        )
        # Add any assertions here to check the response
        print(response)
        pytest.fail(f"Error occurred: {e}")
    except Exception as e:
        pass


# test_completion_hf_model_no_provider()


def test_completion_anyscale_with_functions():
    function1 = [
        {
            "name": "get_current_weather",
            "description": "Get the current weather in a given location",
            "parameters": {
                "type": "object",
                "properties": {
                    "location": {
                        "type": "string",
                        "description": "The city and state, e.g. San Francisco, CA",
                    },
                    "unit": {"type": "string", "enum": ["celsius", "fahrenheit"]},
                },
                "required": ["location"],
            },
        }
    ]
    try:
        messages = [{"role": "user", "content": "What is the weather like in Boston?"}]
        response = completion(
            model="anyscale/mistralai/Mistral-7B-Instruct-v0.1",
            messages=messages,
            functions=function1,
        )
        # Add any assertions here to check the response
        print(response)

        cost = litellm.completion_cost(completion_response=response)
        print("cost to make anyscale completion=", cost)
        assert cost > 0.0
    except Exception as e:
        pytest.fail(f"Error occurred: {e}")


# test_completion_anyscale_with_functions()


def test_completion_azure_key_completion_arg():
    # this tests if we can pass api_key to completion, when it's not in the env.
    # DO NOT REMOVE THIS TEST. No MATTER WHAT Happens!
    # If you want to remove it, speak to Ishaan!
    # Ishaan will be very disappointed if this test is removed -> this is a standard way to pass api_key + the router + proxy use this
    old_key = os.environ["AZURE_API_KEY"]
    os.environ.pop("AZURE_API_KEY", None)
    try:
        print("azure gpt-3.5 test\n\n")
        litellm.set_verbose = True
        ## Test azure call
        response = completion(
            model="azure/chatgpt-v-2",
            messages=messages,
            api_key=old_key,
            logprobs=True,
            max_tokens=10,
        )
        print(f"response: {response}")

        print("Hidden Params", response._hidden_params)
        assert response._hidden_params["custom_llm_provider"] == "azure"
        os.environ["AZURE_API_KEY"] = old_key
    except Exception as e:
        os.environ["AZURE_API_KEY"] = old_key
        pytest.fail(f"Error occurred: {e}")


# test_completion_azure_key_completion_arg()


def test_azure_instruct():
    litellm.set_verbose = True
    response = completion(
        model="azure_text/instruct-model",
        messages=[{"role": "user", "content": "What is the weather like in Boston?"}],
        max_tokens=10,
    )
    print("response", response)


@pytest.mark.asyncio
async def test_azure_instruct_stream():
    litellm.set_verbose = False
    response = await litellm.acompletion(
        model="azure_text/instruct-model",
        messages=[{"role": "user", "content": "What is the weather like in Boston?"}],
        max_tokens=10,
        stream=True,
    )
    print("response", response)
    async for chunk in response:
        print(chunk)


async def test_re_use_azure_async_client():
    try:
        print("azure gpt-3.5 ASYNC with clie nttest\n\n")
        litellm.set_verbose = True
        import openai

        client = openai.AsyncAzureOpenAI(
            azure_endpoint=os.environ["AZURE_API_BASE"],
            api_key=os.environ["AZURE_API_KEY"],
            api_version="2023-07-01-preview",
        )
        ## Test azure call
        for _ in range(3):
            response = await litellm.acompletion(
                model="azure/chatgpt-v-2", messages=messages, client=client
            )
            print(f"response: {response}")
    except Exception as e:
        pytest.fail("got Exception", e)


def test_re_use_openaiClient():
    try:
        print("gpt-3.5  with client test\n\n")
        litellm.set_verbose = True
        import openai

        client = openai.OpenAI(
            api_key=os.environ["OPENAI_API_KEY"],
        )
        ## Test OpenAI call
        for _ in range(2):
            response = litellm.completion(
                model="gpt-3.5-turbo", messages=messages, client=client
            )
            print(f"response: {response}")
    except Exception as e:
        pytest.fail("got Exception", e)


# test_re_use_openaiClient()


def test_completion_azure():
    try:
        print("azure gpt-3.5 test\n\n")
        litellm.set_verbose = False
        ## Test azure call
        response = completion(
            model="azure/chatgpt-v-2",
            messages=messages,
            api_key="os.environ/AZURE_API_KEY",
        )
        print(f"response: {response}")
        ## Test azure flag for backwards compat
        # response = completion(
        #     model="chatgpt-v-2",
        #     messages=messages,
        #     azure=True,
        #     max_tokens=10
        # )
        # Add any assertions here to check the response
        print(response)

        cost = completion_cost(completion_response=response)
        assert cost > 0.0
        print("Cost for azure completion request", cost)
    except Exception as e:
        pytest.fail(f"Error occurred: {e}")


# test_completion_azure()


def test_azure_openai_ad_token():
    # this tests if the azure ad token is set in the request header
    # the request can fail since azure ad tokens expire after 30 mins, but the header MUST have the azure ad token
    # we use litellm.input_callbacks for this test
    def tester(
        kwargs,  # kwargs to completion
    ):
        print(kwargs["additional_args"])
        if kwargs["additional_args"]["headers"]["Authorization"] != "Bearer gm":
            pytest.fail("AZURE AD TOKEN Passed but not set in request header")
        return

    litellm.input_callback = [tester]
    try:
        response = litellm.completion(
            model="azure/chatgpt-v-2",  # e.g. gpt-35-instant
            messages=[
                {
                    "role": "user",
                    "content": "what is your name",
                },
            ],
            azure_ad_token="gm",
        )
        print("azure ad token respoonse\n")
        print(response)
        litellm.input_callback = []
    except Exception as e:
        litellm.input_callback = []
        pytest.fail(f"An exception occurs - {str(e)}")


# test_azure_openai_ad_token()


# test_completion_azure()
def test_completion_azure2():
    # test if we can pass api_base, api_version and api_key in compleition()
    try:
        print("azure gpt-3.5 test\n\n")
        litellm.set_verbose = False
        api_base = os.environ["AZURE_API_BASE"]
        api_key = os.environ["AZURE_API_KEY"]
        api_version = os.environ["AZURE_API_VERSION"]

        os.environ["AZURE_API_BASE"] = ""
        os.environ["AZURE_API_VERSION"] = ""
        os.environ["AZURE_API_KEY"] = ""

        ## Test azure call
        response = completion(
            model="azure/chatgpt-v-2",
            messages=messages,
            api_base=api_base,
            api_key=api_key,
            api_version=api_version,
            max_tokens=10,
        )

        # Add any assertions here to check the response
        print(response)

        os.environ["AZURE_API_BASE"] = api_base
        os.environ["AZURE_API_VERSION"] = api_version
        os.environ["AZURE_API_KEY"] = api_key

    except Exception as e:
        pytest.fail(f"Error occurred: {e}")


# test_completion_azure2()


def test_completion_azure3():
    # test if we can pass api_base, api_version and api_key in compleition()
    try:
        print("azure gpt-3.5 test\n\n")
        litellm.set_verbose = True
        litellm.api_base = os.environ["AZURE_API_BASE"]
        litellm.api_key = os.environ["AZURE_API_KEY"]
        litellm.api_version = os.environ["AZURE_API_VERSION"]

        os.environ["AZURE_API_BASE"] = ""
        os.environ["AZURE_API_VERSION"] = ""
        os.environ["AZURE_API_KEY"] = ""

        ## Test azure call
        response = completion(
            model="azure/chatgpt-v-2",
            messages=messages,
            max_tokens=10,
        )

        # Add any assertions here to check the response
        print(response)

        os.environ["AZURE_API_BASE"] = litellm.api_base
        os.environ["AZURE_API_VERSION"] = litellm.api_version
        os.environ["AZURE_API_KEY"] = litellm.api_key

    except Exception as e:
        pytest.fail(f"Error occurred: {e}")


# test_completion_azure3()


# new azure test for using litellm. vars,
# use the following vars in this test and make an azure_api_call
#  litellm.api_type = self.azure_api_type
#  litellm.api_base = self.azure_api_base
#  litellm.api_version = self.azure_api_version
#  litellm.api_key = self.api_key
def test_completion_azure_with_litellm_key():
    try:
        print("azure gpt-3.5 test\n\n")
        import openai

        #### set litellm vars
        litellm.api_type = "azure"
        litellm.api_base = os.environ["AZURE_API_BASE"]
        litellm.api_version = os.environ["AZURE_API_VERSION"]
        litellm.api_key = os.environ["AZURE_API_KEY"]

        ######### UNSET ENV VARs for this ################
        os.environ["AZURE_API_BASE"] = ""
        os.environ["AZURE_API_VERSION"] = ""
        os.environ["AZURE_API_KEY"] = ""

        ######### UNSET OpenAI vars for this ##############
        openai.api_type = ""
        openai.api_base = "gm"
        openai.api_version = "333"
        openai.api_key = "ymca"

        response = completion(
            model="azure/chatgpt-v-2",
            messages=messages,
        )
        # Add any assertions here to check the response
        print(response)

        ######### RESET ENV VARs for this ################
        os.environ["AZURE_API_BASE"] = litellm.api_base
        os.environ["AZURE_API_VERSION"] = litellm.api_version
        os.environ["AZURE_API_KEY"] = litellm.api_key

        ######### UNSET litellm vars
        litellm.api_type = None
        litellm.api_base = None
        litellm.api_version = None
        litellm.api_key = None

    except Exception as e:
        pytest.fail(f"Error occurred: {e}")


# test_completion_azure()


def test_completion_azure_deployment_id():
    try:
        litellm.set_verbose = True
        response = completion(
            deployment_id="chatgpt-v-2",
            model="gpt-3.5-turbo",
            messages=messages,
        )
        # Add any assertions here to check the response
        print(response)
    except Exception as e:
        pytest.fail(f"Error occurred: {e}")


# test_completion_azure_deployment_id()

import asyncio


@pytest.mark.parametrize("sync_mode", [False, True])
@pytest.mark.asyncio
async def test_completion_replicate_llama3(sync_mode):
    litellm.set_verbose = True
    model_name = "replicate/meta/meta-llama-3-8b-instruct"
    try:
        if sync_mode:
            response = completion(
                model=model_name,
                messages=messages,
            )
        else:
            response = await litellm.acompletion(
                model=model_name,
                messages=messages,
            )
            print(f"ASYNC REPLICATE RESPONSE - {response}")
        print(response)
        # Add any assertions here to check the response
        assert isinstance(response, litellm.ModelResponse)
        response_format_tests(response=response)
    except Exception as e:
        pytest.fail(f"Error occurred: {e}")


@pytest.mark.skip(reason="replicate endpoints take +2 mins just for this request")
def test_completion_replicate_vicuna():
    print("TESTING REPLICATE")
    litellm.set_verbose = True
    model_name = "replicate/meta/llama-2-7b-chat:f1d50bb24186c52daae319ca8366e53debdaa9e0ae7ff976e918df752732ccc4"
    try:
        response = completion(
            model=model_name,
            messages=messages,
            temperature=0.5,
            top_k=20,
            repetition_penalty=1,
            min_tokens=1,
            seed=-1,
            max_tokens=2,
        )
        print(response)
        # Add any assertions here to check the response
        response_str = response["choices"][0]["message"]["content"]
        print("RESPONSE STRING\n", response_str)
        if type(response_str) != str:
            pytest.fail(f"Error occurred: {e}")
    except Exception as e:
        pytest.fail(f"Error occurred: {e}")


# test_completion_replicate_vicuna()


def test_replicate_custom_prompt_dict():
    litellm.set_verbose = True
    model_name = "replicate/meta/llama-2-7b"
    litellm.register_prompt_template(
        model="replicate/meta/llama-2-7b",
        initial_prompt_value="You are a good assistant",  # [OPTIONAL]
        roles={
            "system": {
                "pre_message": "[INST] <<SYS>>\n",  # [OPTIONAL]
                "post_message": "\n<</SYS>>\n [/INST]\n",  # [OPTIONAL]
            },
            "user": {
                "pre_message": "[INST] ",  # [OPTIONAL]
                "post_message": " [/INST]",  # [OPTIONAL]
            },
            "assistant": {
                "pre_message": "\n",  # [OPTIONAL]
                "post_message": "\n",  # [OPTIONAL]
            },
        },
        final_prompt_value="Now answer as best you can:",  # [OPTIONAL]
    )
    try:
        response = completion(
            model=model_name,
            messages=[
                {
                    "role": "user",
                    "content": "what is yc write 1 paragraph",
                }
            ],
<<<<<<< HEAD
            mock_response="Hello world",
=======
            mock_response="hello world",
>>>>>>> 11de954a
            repetition_penalty=0.1,
            num_retries=3,
        )

    except litellm.APIError as e:
        pass
    except litellm.APIConnectionError as e:
        pass
    except Exception as e:
        pytest.fail(f"An exception occurred - {str(e)}")
    print(f"response: {response}")
    litellm.custom_prompt_dict = {}  # reset


# test_replicate_custom_prompt_dict()

# commenthing this out since we won't be always testing a custom, replicate deployment
# def test_completion_replicate_deployments():
#     print("TESTING REPLICATE")
#     litellm.set_verbose=False
#     model_name = "replicate/deployments/ishaan-jaff/ishaan-mistral"
#     try:
#         response = completion(
#             model=model_name,
#             messages=messages,
#             temperature=0.5,
#             seed=-1,
#         )
#         print(response)
#         # Add any assertions here to check the response
#         response_str = response["choices"][0]["message"]["content"]
#         print("RESPONSE STRING\n", response_str)
#         if type(response_str) != str:
#             pytest.fail(f"Error occurred: {e}")
#     except Exception as e:
#         pytest.fail(f"Error occurred: {e}")
# test_completion_replicate_deployments()


######## Test TogetherAI ########
@pytest.mark.skip(reason="Skip flaky test")
def test_completion_together_ai_mixtral():
    model_name = "together_ai/DiscoResearch/DiscoLM-mixtral-8x7b-v2"
    try:
        messages = [
            {"role": "user", "content": "Who are you"},
            {"role": "assistant", "content": "I am your helpful assistant."},
            {"role": "user", "content": "Tell me a joke"},
        ]
        response = completion(
            model=model_name,
            messages=messages,
            max_tokens=256,
            n=1,
            logger_fn=logger_fn,
        )
        # Add any assertions here to check the response
        print(response)
        cost = completion_cost(completion_response=response)
        assert cost > 0.0
        print(
            "Cost for completion call together-computer/llama-2-70b: ",
            f"${float(cost):.10f}",
        )
    except litellm.Timeout as e:
        pass
    except litellm.ServiceUnavailableError as e:
        pass
    except Exception as e:
        pytest.fail(f"Error occurred: {e}")


# test_completion_together_ai_mixtral()


def test_completion_together_ai_yi_chat():
    litellm.set_verbose = True
    model_name = "together_ai/zero-one-ai/Yi-34B-Chat"
    try:
        messages = [
            {"role": "user", "content": "What llm are you?"},
        ]
        response = completion(model=model_name, messages=messages, max_tokens=5)
        # Add any assertions here to check the response
        print(response)
        cost = completion_cost(completion_response=response)
        assert cost > 0.0
        print(
            "Cost for completion call together-computer/llama-2-70b: ",
            f"${float(cost):.10f}",
        )
    except litellm.Timeout as e:
        pass
    except Exception as e:
        pytest.fail(f"Error occurred: {e}")


# test_completion_together_ai_yi_chat()


# test_completion_together_ai()
def test_customprompt_together_ai():
    try:
        litellm.set_verbose = False
        litellm.num_retries = 0
        print("in test_customprompt_together_ai")
        print(litellm.success_callback)
        print(litellm._async_success_callback)
        response = completion(
            model="together_ai/mistralai/Mixtral-8x7B-Instruct-v0.1",
            messages=messages,
            roles={
                "system": {
                    "pre_message": "<|im_start|>system\n",
                    "post_message": "<|im_end|>",
                },
                "assistant": {
                    "pre_message": "<|im_start|>assistant\n",
                    "post_message": "<|im_end|>",
                },
                "user": {
                    "pre_message": "<|im_start|>user\n",
                    "post_message": "<|im_end|>",
                },
            },
        )
        print(response)
    except litellm.exceptions.Timeout as e:
        print(f"Timeout Error")
        pass
    except Exception as e:
        print(f"ERROR TYPE {type(e)}")
        pytest.fail(f"Error occurred: {e}")


# test_customprompt_together_ai()


@pytest.mark.skip(reason="AWS Suspended Account")
def test_completion_sagemaker():
    try:
        litellm.set_verbose = True
        print("testing sagemaker")
        response = completion(
            model="sagemaker/jumpstart-dft-hf-llm-mistral-7b-ins-20240329-150233",
            model_id="huggingface-llm-mistral-7b-instruct-20240329-150233",
            messages=messages,
            temperature=0.2,
            max_tokens=80,
            aws_region_name=os.getenv("AWS_REGION_NAME_2"),
            aws_access_key_id=os.getenv("AWS_ACCESS_KEY_ID_2"),
            aws_secret_access_key=os.getenv("AWS_SECRET_ACCESS_KEY_2"),
            input_cost_per_second=0.000420,
        )
        # Add any assertions here to check the response
        print(response)
        cost = completion_cost(completion_response=response)
        print("calculated cost", cost)
        assert (
            cost > 0.0 and cost < 1.0
        )  # should never be > $1 for a single completion call
    except Exception as e:
        pytest.fail(f"Error occurred: {e}")


# test_completion_sagemaker()


@pytest.mark.skip(reason="AWS Suspended Account")
@pytest.mark.asyncio
async def test_acompletion_sagemaker():
    try:
        litellm.set_verbose = True
        print("testing sagemaker")
        response = await litellm.acompletion(
            model="sagemaker/jumpstart-dft-hf-llm-mistral-7b-ins-20240329-150233",
            model_id="huggingface-llm-mistral-7b-instruct-20240329-150233",
            messages=messages,
            temperature=0.2,
            max_tokens=80,
            aws_region_name=os.getenv("AWS_REGION_NAME_2"),
            aws_access_key_id=os.getenv("AWS_ACCESS_KEY_ID_2"),
            aws_secret_access_key=os.getenv("AWS_SECRET_ACCESS_KEY_2"),
            input_cost_per_second=0.000420,
        )
        # Add any assertions here to check the response
        print(response)
        cost = completion_cost(completion_response=response)
        print("calculated cost", cost)
        assert (
            cost > 0.0 and cost < 1.0
        )  # should never be > $1 for a single completion call
    except Exception as e:
        pytest.fail(f"Error occurred: {e}")


@pytest.mark.skip(reason="AWS Suspended Account")
def test_completion_chat_sagemaker():
    try:
        messages = [{"role": "user", "content": "Hey, how's it going?"}]
        litellm.set_verbose = True
        response = completion(
            model="sagemaker/berri-benchmarking-Llama-2-70b-chat-hf-4",
            messages=messages,
            max_tokens=100,
            temperature=0.7,
            stream=True,
        )
        # Add any assertions here to check the response
        complete_response = ""
        for chunk in response:
            complete_response += chunk.choices[0].delta.content or ""
        print(f"complete_response: {complete_response}")
        assert len(complete_response) > 0
    except Exception as e:
        pytest.fail(f"Error occurred: {e}")


# test_completion_chat_sagemaker()


@pytest.mark.skip(reason="AWS Suspended Account")
def test_completion_chat_sagemaker_mistral():
    try:
        messages = [{"role": "user", "content": "Hey, how's it going?"}]

        response = completion(
            model="sagemaker/jumpstart-dft-hf-llm-mistral-7b-instruct",
            messages=messages,
            max_tokens=100,
        )
        # Add any assertions here to check the response
        print(response)
    except Exception as e:
        pytest.fail(f"An error occurred: {str(e)}")


# test_completion_chat_sagemaker_mistral()


def response_format_tests(response: litellm.ModelResponse):
    assert isinstance(response.id, str)
    assert response.id != ""

    assert isinstance(response.object, str)
    assert response.object != ""

    assert isinstance(response.created, int)

    assert isinstance(response.model, str)
    assert response.model != ""

    assert isinstance(response.choices, list)
    assert len(response.choices) == 1
    choice = response.choices[0]
    assert isinstance(choice, litellm.Choices)
    assert isinstance(choice.get("index"), int)

    message = choice.get("message")
    assert isinstance(message, litellm.Message)
    assert isinstance(message.get("role"), str)
    assert message.get("role") != ""
    assert isinstance(message.get("content"), str)
    assert message.get("content") != ""

    assert choice.get("logprobs") is None
    assert isinstance(choice.get("finish_reason"), str)
    assert choice.get("finish_reason") != ""

    assert isinstance(response.usage, litellm.Usage)  # type: ignore
    assert isinstance(response.usage.prompt_tokens, int)  # type: ignore
    assert isinstance(response.usage.completion_tokens, int)  # type: ignore
    assert isinstance(response.usage.total_tokens, int)  # type: ignore


@pytest.mark.parametrize("sync_mode", [True, False])
@pytest.mark.parametrize(
    "model",
    [
        "bedrock/cohere.command-r-plus-v1:0",
        "anthropic.claude-3-sonnet-20240229-v1:0",
        "anthropic.claude-instant-v1",
        "bedrock/ai21.j2-mid",
        "mistral.mistral-7b-instruct-v0:2",
        "bedrock/amazon.titan-tg1-large",
        "meta.llama3-8b-instruct-v1:0",
        "cohere.command-text-v14",
    ],
)
@pytest.mark.asyncio
async def test_completion_bedrock_httpx_models(sync_mode, model):
    litellm.set_verbose = True

    if sync_mode:
        response = completion(
            model=model,
            messages=[{"role": "user", "content": "Hey! how's it going?"}],
            temperature=0.2,
            max_tokens=200,
        )

        assert isinstance(response, litellm.ModelResponse)

        response_format_tests(response=response)
    else:
        response = await litellm.acompletion(
            model=model,
            messages=[{"role": "user", "content": "Hey! how's it going?"}],
            temperature=0.2,
            max_tokens=100,
        )

        assert isinstance(response, litellm.ModelResponse)

        print(f"response: {response}")
        response_format_tests(response=response)

    print(f"response: {response}")


def test_completion_bedrock_titan_null_response():
    try:
        response = completion(
            model="bedrock/amazon.titan-text-lite-v1",
            messages=[
                {
                    "role": "user",
                    "content": "Hello!",
                },
                {
                    "role": "assistant",
                    "content": "Hello! How can I help you?",
                },
                {
                    "role": "user",
                    "content": "What model are you?",
                },
            ],
        )
        # Add any assertions here to check the response
        print(f"response: {response}")
    except Exception as e:
        pytest.fail(f"An error occurred - {str(e)}")


# test_completion_bedrock_titan()


# test_completion_bedrock_claude()


# test_completion_bedrock_cohere()


# def test_completion_bedrock_claude_stream():
#     print("calling claude")
#     litellm.set_verbose = False
#     try:
#         response = completion(
#             model="bedrock/anthropic.claude-instant-v1",
#             messages=messages,
#             stream=True
#         )
#         # Add any assertions here to check the response
#         print(response)
#         for chunk in response:
#             print(chunk)
#     except RateLimitError:
#         pass
#     except Exception as e:
#         pytest.fail(f"Error occurred: {e}")
# test_completion_bedrock_claude_stream()


######## Test VLLM ########
# def test_completion_vllm():
#     try:
#         response = completion(
#             model="vllm/facebook/opt-125m",
#             messages=messages,
#             temperature=0.2,
#             max_tokens=80,
#         )
#         print(response)
#     except Exception as e:
#         pytest.fail(f"Error occurred: {e}")

# test_completion_vllm()

# def test_completion_hosted_chatCompletion():
#     # this tests calling a server where vllm is hosted
#     # this should make an openai.Completion() call to the specified api_base
#     # send a request to this proxy server: https://replit.com/@BerriAI/openai-proxy#main.py
#     # it checks if model == facebook/opt-125m and returns test passed
#     try:
#         litellm.set_verbose = True
#         response = completion(
#             model="facebook/opt-125m",
#             messages=messages,
#             temperature=0.2,
#             max_tokens=80,
#             api_base="https://openai-proxy.berriai.repl.co",
#             custom_llm_provider="openai"
#         )
#         print(response)

#         if response['choices'][0]['message']['content'] != "passed":
#             # see https://replit.com/@BerriAI/openai-proxy#main.py
#             pytest.fail(f"Error occurred: proxy server did not respond")
#     except Exception as e:
#         pytest.fail(f"Error occurred: {e}")

# test_completion_hosted_chatCompletion()

# def test_completion_custom_api_base():
#     try:
#         response = completion(
#             model="custom/meta-llama/Llama-2-13b-hf",
#             messages=messages,
#             temperature=0.2,
#             max_tokens=10,
#             api_base="https://api.autoai.dev/inference",
#             request_timeout=300,
#         )
#         # Add any assertions here to check the response
#         print("got response\n", response)
#     except Exception as e:
#         pytest.fail(f"Error occurred: {e}")

# test_completion_custom_api_base()


def test_completion_with_fallbacks():
    print(f"RUNNING TEST COMPLETION WITH FALLBACKS -  test_completion_with_fallbacks")
    fallbacks = ["gpt-3.5-turbo", "gpt-3.5-turbo", "command-nightly"]
    try:
        response = completion(
            model="bad-model", messages=messages, force_timeout=120, fallbacks=fallbacks
        )
        # Add any assertions here to check the response
        print(response)
    except Exception as e:
        pytest.fail(f"Error occurred: {e}")


# test_completion_with_fallbacks()


# @pytest.mark.parametrize(
#     "function_call",
#     [
#         [{"role": "function", "name": "get_capital", "content": "Kokoko"}],
#         [
#             {"role": "function", "name": "get_capital", "content": "Kokoko"},
#             {"role": "function", "name": "get_capital", "content": "Kokoko"},
#         ],
#     ],
# )
# @pytest.mark.parametrize(
#     "tool_call",
#     [
#         [{"role": "tool", "tool_call_id": "1234", "content": "Kokoko"}],
#         [
#             {"role": "tool", "tool_call_id": "12344", "content": "Kokoko"},
#             {"role": "tool", "tool_call_id": "1214", "content": "Kokoko"},
#         ],
#     ],
# )
def test_completion_anthropic_hanging():
    litellm.set_verbose = True
    litellm.modify_params = True
    messages = [
        {
            "role": "user",
            "content": "What's the capital of fictional country Ubabababababaaba? Use your tools.",
        },
        {
            "role": "assistant",
            "function_call": {
                "name": "get_capital",
                "arguments": '{"country": "Ubabababababaaba"}',
            },
        },
        {"role": "function", "name": "get_capital", "content": "Kokoko"},
    ]

    converted_messages = anthropic_messages_pt(messages)

    print(f"converted_messages: {converted_messages}")

    ## ENSURE USER / ASSISTANT ALTERNATING
    for i, msg in enumerate(converted_messages):
        if i < len(converted_messages) - 1:
            assert msg["role"] != converted_messages[i + 1]["role"]


def test_completion_anyscale_api():
    try:
        # litellm.set_verbose=True
        messages = [
            {"role": "system", "content": "You're a good bot"},
            {
                "role": "user",
                "content": "Hey",
            },
            {
                "role": "user",
                "content": "Hey",
            },
        ]
        response = completion(
            model="anyscale/meta-llama/Llama-2-7b-chat-hf",
            messages=messages,
        )
        print(response)
    except Exception as e:
        pytest.fail(f"Error occurred: {e}")


# test_completion_anyscale_api()


@pytest.mark.skip(reason="flaky test, times out frequently")
def test_completion_cohere():
    try:
        # litellm.set_verbose=True
        messages = [
            {"role": "system", "content": "You're a good bot"},
            {
                "role": "user",
                "content": "Hey",
            },
        ]
        response = completion(
            model="command-nightly",
            messages=messages,
        )
        print(response)
    except Exception as e:
        pytest.fail(f"Error occurred: {e}")


# FYI - cohere_chat looks quite unstable, even when testing locally
def test_chat_completion_cohere():
    try:
        litellm.set_verbose = True
        messages = [
            {"role": "system", "content": "You're a good bot"},
            {
                "role": "user",
                "content": "Hey",
            },
        ]
        response = completion(
            model="cohere_chat/command-r",
            messages=messages,
            max_tokens=10,
        )
        print(response)
    except Exception as e:
        pytest.fail(f"Error occurred: {e}")


def test_chat_completion_cohere_stream():
    try:
        litellm.set_verbose = False
        messages = [
            {"role": "system", "content": "You're a good bot"},
            {
                "role": "user",
                "content": "Hey",
            },
        ]
        response = completion(
            model="cohere_chat/command-r",
            messages=messages,
            max_tokens=10,
            stream=True,
        )
        print(response)
        for chunk in response:
            print(chunk)
    except Exception as e:
        pytest.fail(f"Error occurred: {e}")


def test_azure_cloudflare_api():
    litellm.set_verbose = True
    try:
        messages = [
            {
                "role": "user",
                "content": "How do I output all files in a directory using Python?",
            },
        ]
        response = completion(
            model="azure/gpt-turbo",
            messages=messages,
            base_url=os.getenv("CLOUDFLARE_AZURE_BASE_URL"),
            api_key=os.getenv("AZURE_FRANCE_API_KEY"),
        )
        print(f"response: {response}")
    except Exception as e:
        pytest.fail(f"Error occurred: {e}")
        traceback.print_exc()
        pass


# test_azure_cloudflare_api()


def test_completion_anyscale_2():
    try:
        # litellm.set_verbose = True
        messages = [
            {"role": "system", "content": "You're a good bot"},
            {
                "role": "user",
                "content": "Hey",
            },
            {
                "role": "user",
                "content": "Hey",
            },
        ]
        response = completion(
            model="anyscale/meta-llama/Llama-2-7b-chat-hf", messages=messages
        )
        print(response)
    except Exception as e:
        pytest.fail(f"Error occurred: {e}")


def test_mistral_anyscale_stream():
    litellm.set_verbose = False
    response = completion(
        model="anyscale/mistralai/Mistral-7B-Instruct-v0.1",
        messages=[{"content": "hello, good morning", "role": "user"}],
        stream=True,
    )
    for chunk in response:
        # print(chunk)
        print(chunk["choices"][0]["delta"].get("content", ""), end="")


# test_completion_anyscale_2()
# def test_completion_with_fallbacks_multiple_keys():
#     print(f"backup key 1: {os.getenv('BACKUP_OPENAI_API_KEY_1')}")
#     print(f"backup key 2: {os.getenv('BACKUP_OPENAI_API_KEY_2')}")
#     backup_keys = [{"api_key": os.getenv("BACKUP_OPENAI_API_KEY_1")}, {"api_key": os.getenv("BACKUP_OPENAI_API_KEY_2")}]
#     try:
#         api_key = "bad-key"
#         response = completion(
#             model="gpt-3.5-turbo", messages=messages, force_timeout=120, fallbacks=backup_keys, api_key=api_key
#         )
#         # Add any assertions here to check the response
#         print(response)
#     except Exception as e:
#         error_str = traceback.format_exc()
#         pytest.fail(f"Error occurred: {error_str}")

# test_completion_with_fallbacks_multiple_keys()
# def test_petals():
#     try:
#         response = completion(model="petals-team/StableBeluga2", messages=messages)
#         # Add any assertions here to check the response
#         print(response)

#         response = completion(model="petals-team/StableBeluga2", messages=messages)
#         # Add any assertions here to check the response
#         print(response)
#     except Exception as e:
#         pytest.fail(f"Error occurred: {e}")

# def test_baseten():
#     try:

#         response = completion(model="baseten/7qQNLDB", messages=messages, logger_fn=logger_fn)
#         # Add any assertions here to check the response
#         print(response)
#     except Exception as e:
#         pytest.fail(f"Error occurred: {e}")

# test_baseten()
# def test_baseten_falcon_7bcompletion():
#     model_name = "qvv0xeq"
#     try:
#         response = completion(model=model_name, messages=messages, custom_llm_provider="baseten")
#         # Add any assertions here to check the response
#         print(response)
#     except Exception as e:
#         pytest.fail(f"Error occurred: {e}")

# def test_baseten_falcon_7bcompletion_withbase():
#     model_name = "qvv0xeq"
#     litellm.api_base = "https://app.baseten.co"
#     try:
#         response = completion(model=model_name, messages=messages)
#         # Add any assertions here to check the response
#         print(response)
#     except Exception as e:
#         pytest.fail(f"Error occurred: {e}")
#     litellm.api_base = None

# test_baseten_falcon_7bcompletion_withbase()


# def test_baseten_wizardLMcompletion_withbase():
#     model_name = "q841o8w"
#     litellm.api_base = "https://app.baseten.co"
#     try:
#         response = completion(model=model_name, messages=messages)
#         # Add any assertions here to check the response
#         print(response)
#     except Exception as e:
#         pytest.fail(f"Error occurred: {e}")

# test_baseten_wizardLMcompletion_withbase()

# def test_baseten_mosaic_ML_completion_withbase():
#     model_name = "31dxrj3",
#     litellm.api_base = "https://app.baseten.co"
#     try:
#         response = completion(model=model_name, messages=messages)
#         # Add any assertions here to check the response
#         print(response)
#     except Exception as e:
#         pytest.fail(f"Error occurred: {e}")


#### Test A121 ###################
def test_completion_ai21():
    print("running ai21 j2light test")
    litellm.set_verbose = True
    model_name = "j2-light"
    try:
        response = completion(
            model=model_name, messages=messages, max_tokens=100, temperature=0.8
        )
        # Add any assertions here to check the response
        print(response)
    except Exception as e:
        pytest.fail(f"Error occurred: {e}")


# test_completion_ai21()
# test_completion_ai21()
## test deep infra
def test_completion_deep_infra():
    litellm.set_verbose = False
    model_name = "deepinfra/meta-llama/Llama-2-70b-chat-hf"
    try:
        response = completion(
            model=model_name, messages=messages, temperature=0, max_tokens=10
        )
        # Add any assertions here to check the response
        print(response)
    except Exception as e:
        pytest.fail(f"Error occurred: {e}")


# test_completion_deep_infra()


def test_completion_deep_infra_mistral():
    print("deep infra test with temp=0")
    model_name = "deepinfra/mistralai/Mistral-7B-Instruct-v0.1"
    try:
        response = completion(
            model=model_name,
            messages=messages,
            temperature=0.01,  # mistrail fails with temperature=0
            max_tokens=10,
        )
        # Add any assertions here to check the response
        print(response)
    except litellm.exceptions.Timeout as e:
        pass
    except Exception as e:
        pytest.fail(f"Error occurred: {e}")


# test_completion_deep_infra_mistral()


# Gemini tests
def test_completion_gemini():
    litellm.set_verbose = True
    model_name = "gemini/gemini-1.5-pro-latest"
    messages = [{"role": "user", "content": "Hey, how's it going?"}]
    try:
        response = completion(model=model_name, messages=messages)
        # Add any assertions,here to check the response
        print(response)
        assert response.choices[0]["index"] == 0
    except litellm.APIError as e:
        pass
    except Exception as e:
        if "InternalServerError" in str(e):
            pass
        else:
            pytest.fail(f"Error occurred: {e}")


# test_completion_gemini()


@pytest.mark.asyncio
async def test_acompletion_gemini():
    litellm.set_verbose = True
    model_name = "gemini/gemini-pro"
    messages = [{"role": "user", "content": "Hey, how's it going?"}]
    try:
        response = await litellm.acompletion(model=model_name, messages=messages)
        # Add any assertions here to check the response
        print(f"response: {response}")
    except litellm.Timeout as e:
        pass
    except litellm.APIError as e:
        pass
    except Exception as e:
        if "InternalServerError" in str(e):
            pass
        else:
            pytest.fail(f"Error occurred: {e}")


# Deepseek tests
def test_completion_deepseek():
    litellm.set_verbose = True
    model_name = "deepseek/deepseek-chat"
    messages = [{"role": "user", "content": "Hey, how's it going?"}]
    try:
        response = completion(model=model_name, messages=messages)
        # Add any assertions here to check the response
        print(response)
    except litellm.APIError as e:
        pass
    except Exception as e:
        pytest.fail(f"Error occurred: {e}")


# Palm tests
def test_completion_palm():
    litellm.set_verbose = True
    model_name = "palm/chat-bison"
    messages = [{"role": "user", "content": "Hey, how's it going?"}]
    try:
        response = completion(model=model_name, messages=messages)
        # Add any assertions here to check the response
        print(response)
    except litellm.APIError as e:
        pass
    except Exception as e:
        pytest.fail(f"Error occurred: {e}")


# test_completion_palm()


# test palm with streaming
def test_completion_palm_stream():
    # litellm.set_verbose = True
    model_name = "palm/chat-bison"
    try:
        response = completion(
            model=model_name,
            messages=messages,
            stop=["stop"],
            stream=True,
            max_tokens=20,
        )
        # Add any assertions here to check the response
        for chunk in response:
            print(chunk)
    except litellm.APIError as e:
        pass
    except Exception as e:
        pytest.fail(f"Error occurred: {e}")


def test_completion_watsonx():
    litellm.set_verbose = True
    model_name = "watsonx/ibm/granite-13b-chat-v2"
    try:
        response = completion(
            model=model_name,
            messages=messages,
            stop=["stop"],
            max_tokens=20,
        )
        # Add any assertions here to check the response
        print(response)
    except litellm.APIError as e:
        pass
    except litellm.RateLimitError as e:
        pass
    except Exception as e:
        pytest.fail(f"Error occurred: {e}")


def test_completion_stream_watsonx():
    litellm.set_verbose = True
    model_name = "watsonx/ibm/granite-13b-chat-v2"
    try:
        response = completion(
            model=model_name,
            messages=messages,
            stop=["stop"],
            max_tokens=20,
            stream=True,
        )
        for chunk in response:
            print(chunk)
    except litellm.APIError as e:
        pass
    except litellm.RateLimitError as e:
        pass
    except Exception as e:
        pytest.fail(f"Error occurred: {e}")


@pytest.mark.parametrize(
    "provider, model, project, region_name, token",
    [
        ("azure", "chatgpt-v-2", None, None, "test-token"),
        ("vertex_ai", "anthropic-claude-3", "adroit-crow-1", "us-east1", None),
        ("watsonx", "ibm/granite", "96946574", "dallas", "1234"),
        ("bedrock", "anthropic.claude-3", None, "us-east-1", None),
    ],
)
def test_unified_auth_params(provider, model, project, region_name, token):
    """
    Check if params = ["project", "region_name", "token"]
    are correctly translated for = ["azure", "vertex_ai", "watsonx", "aws"]

    tests get_optional_params
    """
    data = {
        "project": project,
        "region_name": region_name,
        "token": token,
        "custom_llm_provider": provider,
        "model": model,
    }

    translated_optional_params = litellm.utils.get_optional_params(**data)

    if provider == "azure":
        special_auth_params = (
            litellm.AzureOpenAIConfig().get_mapped_special_auth_params()
        )
    elif provider == "bedrock":
        special_auth_params = (
            litellm.AmazonBedrockGlobalConfig().get_mapped_special_auth_params()
        )
    elif provider == "vertex_ai":
        special_auth_params = litellm.VertexAIConfig().get_mapped_special_auth_params()
    elif provider == "watsonx":
        special_auth_params = (
            litellm.IBMWatsonXAIConfig().get_mapped_special_auth_params()
        )

    for param, value in special_auth_params.items():
        assert param in data
        assert value in translated_optional_params


@pytest.mark.asyncio
async def test_acompletion_watsonx():
    litellm.set_verbose = True
    model_name = "watsonx/ibm/granite-13b-chat-v2"
    print("testing watsonx")
    try:
        response = await litellm.acompletion(
            model=model_name,
            messages=messages,
            temperature=0.2,
            max_tokens=80,
        )
        # Add any assertions here to check the response
        print(response)
    except litellm.RateLimitError as e:
        pass
    except Exception as e:
        pytest.fail(f"Error occurred: {e}")


@pytest.mark.asyncio
async def test_acompletion_stream_watsonx():
    litellm.set_verbose = True
    model_name = "watsonx/ibm/granite-13b-chat-v2"
    print("testing watsonx")
    try:
        response = await litellm.acompletion(
            model=model_name,
            messages=messages,
            temperature=0.2,
            max_tokens=80,
            stream=True,
        )
        # Add any assertions here to check the response
        async for chunk in response:
            print(chunk)
    except litellm.RateLimitError as e:
        pass
    except Exception as e:
        pytest.fail(f"Error occurred: {e}")


# test_completion_palm_stream()

# test_completion_deep_infra()
# test_completion_ai21()
# test config file with completion #
# def test_completion_openai_config():
#     try:
#         litellm.config_path = "../config.json"
#         litellm.set_verbose = True
#         response = litellm.config_completion(messages=messages)
#         # Add any assertions here to check the response
#         print(response)
#         litellm.config_path = None
#     except Exception as e:
#         pytest.fail(f"Error occurred: {e}")


# def test_maritalk():
#     messages = [{"role": "user", "content": "Hey"}]
#     try:
#         response = completion("maritalk", messages=messages)
#         print(f"response: {response}")
#     except Exception as e:
#         pytest.fail(f"Error occurred: {e}")
# test_maritalk()


def test_completion_together_ai_stream():
    litellm.set_verbose = True
    user_message = "Write 1pg about YC & litellm"
    messages = [{"content": user_message, "role": "user"}]
    try:
        response = completion(
            model="together_ai/mistralai/Mixtral-8x7B-Instruct-v0.1",
            messages=messages,
            stream=True,
            max_tokens=5,
        )
        print(response)
        for chunk in response:
            print(chunk)
        # print(string_response)
    except Exception as e:
        pytest.fail(f"Error occurred: {e}")


# test_completion_together_ai_stream()


# Cloud flare AI tests
@pytest.mark.skip(reason="Flaky test-cloudflare is very unstable")
def test_completion_cloudflare():
    try:
        litellm.set_verbose = True
        response = completion(
            model="cloudflare/@cf/meta/llama-2-7b-chat-int8",
            messages=[{"content": "what llm are you", "role": "user"}],
            max_tokens=15,
            num_retries=3,
        )
        print(response)

    except Exception as e:
        pytest.fail(f"Error occurred: {e}")


# test_completion_cloudflare()


def test_moderation():
    response = litellm.moderation(input="i'm ishaan cto of litellm")
    print(response)
    output = response.results[0]
    print(output)
    return output


# test_moderation()<|MERGE_RESOLUTION|>--- conflicted
+++ resolved
@@ -2538,11 +2538,8 @@
                     "content": "what is yc write 1 paragraph",
                 }
             ],
-<<<<<<< HEAD
             mock_response="Hello world",
-=======
             mock_response="hello world",
->>>>>>> 11de954a
             repetition_penalty=0.1,
             num_retries=3,
         )
