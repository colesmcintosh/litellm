--- conflicted
+++ resolved
@@ -178,10 +178,7 @@
         "observability/traceloop_integration",
         "observability/athina_integration",
         "observability/lunary_integration",
-<<<<<<< HEAD
         "observability/greenscale_integration",
-=======
->>>>>>> 18cb0bc5
         "observability/helicone_integration",
         "observability/supabase_integration",
         `observability/telemetry`,
