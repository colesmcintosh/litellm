--- conflicted
+++ resolved
@@ -103,12 +103,9 @@
     guardrails: keyData.metadata?.guardrails || [],
     vector_stores: keyData.object_permission?.vector_stores || [],
     mcp_servers: keyData.object_permission?.mcp_servers || [],
-<<<<<<< HEAD
     permissions: keyData.permissions ? JSON.stringify(keyData.permissions, null, 2) : "",
-    soft_budget: keyData.litellm_budget_table?.soft_budget || null
-=======
+    soft_budget: keyData.litellm_budget_table?.soft_budget || null,
     logging_settings: extractLoggingSettings(keyData.metadata)
->>>>>>> 88a7b40f
   };
 
   return (
@@ -203,7 +200,6 @@
         />
       </Form.Item>
 
-<<<<<<< HEAD
       <Form.Item label="Permissions" name="permissions">
         <Input.TextArea 
           rows={3} 
@@ -211,12 +207,6 @@
           className="font-mono"
         />
       </Form.Item>
-
-      <Form.Item label="Metadata" name="metadata">
-        <Input.TextArea rows={10} />
-      </Form.Item>
-=======
->>>>>>> 88a7b40f
 
       <Form.Item label="Team ID" name="team_id">
         <Select
